import { modules } from '$lib/generated/type-info.js';
import {
	extractFrontmatter,
	markedTransform,
	normalizeSlugify,
	removeMarkdown,
	replaceExportTypePlaceholders
} from '@sveltejs/site-kit/markdown';
import { readFile } from 'node:fs/promises';
import glob from 'tiny-glob';
import { CONTENT_BASE } from '../../constants.js';

const base = CONTENT_BASE;

/** @param {string[]} parts */
function get_href(parts) {
	return parts.length > 1 ? `/docs/${parts[0]}#${parts.at(-1)}` : `/docs/${parts[0]}`;
}

/** @param {string} path  */
function path_basename(path) {
	return path.split(/[\\/]/).pop();
}

export async function content() {
	/** @type {import('@sveltejs/site-kit/search').Block[]} */
	const blocks = [];

	const breadcrumbs = [];

	for (const file of await glob('**/*.md', { cwd: `${base}/docs` })) {
		const basename = path_basename(file);
		const match = /\d{2}-(.+)\.md/.exec(basename);
		if (!match) continue;

		const slug = match[1];

		const filepath = `${base}/docs/${file}`;
<<<<<<< HEAD
		// const markdown = replace_placeholders(fs.readFileSync(filepath, 'utf-8'));
		const markdown = replaceExportTypePlaceholders(
			remove_export_snippets(fs.readFileSync(filepath, 'utf-8')),
			modules
		);

		if (markdown.includes('writable')) console.log(markdown);
=======
		const markdown = replaceExportTypePlaceholders(await readFile(filepath, 'utf-8'), modules);
>>>>>>> 828276f0

		const { body, metadata } = extractFrontmatter(markdown);

		const sections = body.trim().split(/^## /m);
		const intro = sections.shift().trim();
		const rank = +metadata.rank || undefined;

		blocks.push({
			breadcrumbs: [...breadcrumbs, removeMarkdown(metadata.title ?? '')],
			href: get_href([slug]),
			content: plaintext(intro),
			rank
		});

		for (const section of sections) {
			const lines = section.split('\n');
			const h2 = lines.shift();
			const content = lines.join('\n');

			const subsections = content.trim().split('## ');

			const intro = subsections.shift().trim();

			blocks.push({
				breadcrumbs: [...breadcrumbs, removeMarkdown(metadata.title), removeMarkdown(h2)],
				href: get_href([slug, normalizeSlugify(h2)]),
				content: plaintext(intro),
				rank
			});

			for (const subsection of subsections) {
				const lines = subsection.split('\n');
				const h3 = lines.shift();

				blocks.push({
					breadcrumbs: [
						...breadcrumbs,
						removeMarkdown(metadata.title),
						removeMarkdown(h2),
						removeMarkdown(h3)
					],
					href: get_href([slug, normalizeSlugify(h2) + '-' + normalizeSlugify(h3)]),
					content: plaintext(lines.join('\n').trim()),
					rank
				});
			}
		}
	}

	return blocks;
}

/** @param {string} markdown */
function plaintext(markdown) {
	/** @param {unknown} text */
	const block = (text) => `${text}\n`;

	/** @param {string} text */
	const inline = (text) => text;

	return markedTransform(markdown, {
		code: (source) => source.split('// ---cut---\n').pop(),
		blockquote: block,
		html: () => '\n',
		heading: (text) => `${text}\n`,
		hr: () => '',
		list: block,
		listitem: block,
		checkbox: block,
		paragraph: (text) => `${text}\n\n`,
		table: block,
		tablerow: block,
		tablecell: (text, opts) => {
			return text + ' ';
		},
		strong: inline,
		em: inline,
		codespan: inline,
		br: () => '',
		del: inline,
		link: (href, title, text) => text,
		image: (href, title, text) => text,
		text: inline
	})
		.replace(/&lt;/g, '<')
		.replace(/&gt;/g, '>')
		.replace(/&#(\d+);/g, (match, code) => {
			return String.fromCharCode(code);
		})
		.trim();
}

/** @param {string} markdown */
function remove_export_snippets(markdown) {
	// Remove any > EXPORT_SNIPPET: svelte/store#writable
	return markdown.replace(/^> EXPORT_SNIPPET: .+$/gm, '');
}<|MERGE_RESOLUTION|>--- conflicted
+++ resolved
@@ -36,17 +36,13 @@
 		const slug = match[1];
 
 		const filepath = `${base}/docs/${file}`;
-<<<<<<< HEAD
 		// const markdown = replace_placeholders(fs.readFileSync(filepath, 'utf-8'));
 		const markdown = replaceExportTypePlaceholders(
-			remove_export_snippets(fs.readFileSync(filepath, 'utf-8')),
+			remove_export_snippets(await readFile(filepath, 'utf-8')),
 			modules
 		);
 
 		if (markdown.includes('writable')) console.log(markdown);
-=======
-		const markdown = replaceExportTypePlaceholders(await readFile(filepath, 'utf-8'), modules);
->>>>>>> 828276f0
 
 		const { body, metadata } = extractFrontmatter(markdown);
 
