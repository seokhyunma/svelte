--- conflicted
+++ resolved
@@ -1,14 +1,9 @@
 import deindent from '../utils/deindent.js';
 import addElementAttributes from './attributes/addElementAttributes.js';
-<<<<<<< HEAD
 import Component from './Component.js';
-=======
-import counter from '../utils/counter.js';
->>>>>>> d94209ba
 
 export default {
 	enter ( generator, node ) {
-		const hasChildren = node.children.length > 0;
 		const isComponent = node.name in generator.components;
 		if ( isComponent ) {
 			return Component.enter( generator, node );
@@ -32,115 +27,7 @@
 
 		const isToplevel = generator.current.localElementDepth === 0;
 
-<<<<<<< HEAD
 		addElementAttributes( generator, node, local );
-=======
-		if ( isComponent ) {
-			generator.hasComponents = true;
-
-			addComponentAttributes( generator, node, local );
-
-			const componentInitProperties = [
-				`target: ${!isToplevel ? generator.current.target: 'null'}`,
-				'root: component.root || component'
-			];
-			// Component has children
-			if ( hasChildren ) {
-				const yieldName = `render${name}YieldFragment`;
-
-				// {{YIELD STUFF}}
-				generator.push({
-					useAnchor: true,
-					name: generator.current.counter(yieldName),
-					target: 'target',
-					localElementDepth: 0,
-
-					initStatements: [],
-					mountStatements: [],
-					updateStatements: [],
-					detachStatements: [],
-					teardownStatements: [],
-
-					counter: counter()
-				});
-
-				node.children.forEach( generator.visit );
-				generator.addRenderer( generator.current );
-				generator.pop();
-
-				// Don't render children twice
-				node.children = [];
-
-				generator.current.initStatements.push(`var ${name}_yieldFragment = ${yieldName}( root, component );`);
-				generator.current.updateStatements.push(`${name}_yieldFragment.update ( changed, root );`);
-
-				componentInitProperties.push(`yield: ${name}_yieldFragment`);
-			}
-
-			const statements = [];
-
-			if ( local.staticAttributes.length || local.dynamicAttributes.length || local.bindings.length ) {
-				const initialProps = local.staticAttributes
-					.concat( local.dynamicAttributes )
-					.map( attribute => `${attribute.name}: ${attribute.value}` );
-
-				if ( initialProps.length ) {
-					statements.push( deindent`
-						var ${name}_initialData = {
-							${initialProps.join( ',\n' )}
-						};
-					` );
-				} else {
-					statements.push( `var ${name}_initialData = {};` );
-				}
-
-				if ( local.bindings.length ) {
-					const bindings = local.bindings.map( binding => {
-						const parts = binding.value.split( '.' );
-						const tail = parts.pop();
-						return `if ( '${tail}' in ${parts.join( '.' )} ) ${name}_initialData.${binding.name} = ${binding.value};`;
-					});
-
-					statements.push( bindings.join( '\n' ) );
-				}
-				componentInitProperties.push(`data: ${name}_initialData`);
-			}
-
-			local.init.unshift( deindent`
-				${statements.join( '\n\n' )}
-
-				var ${name} = new template.components.${node.name}({
-					${componentInitProperties.join(',\n')}
-				});
-			` );
-
-
-			if ( isToplevel ) {
-				local.mount.unshift( `${name}.mount( target, anchor );` );
-			}
-
-			if ( local.dynamicAttributes.length ) {
-				const updates = local.dynamicAttributes.map( attribute => {
-					return deindent`
-						if ( ${attribute.dependencies.map( dependency => `'${dependency}' in changed` ).join( '||' )} ) ${name}_changes.${attribute.name} = ${attribute.value};
-					`;
-				});
-
-				local.update.push( deindent`
-					var ${name}_changes = {};
-
-					${updates.join( '\n' )}
-
-					if ( Object.keys( ${name}_changes ).length ) ${name}.set( ${name}_changes );
-				` );
-			}
-
-			local.teardown.push( `${name}.teardown( ${isToplevel ? 'detach' : 'false'} );` );
-		}
-
-		else {
-			addElementAttributes( generator, node, local );
->>>>>>> d94209ba
 
 		if ( local.allUsedContexts.size ) {
 			const contextNames = [...local.allUsedContexts];
@@ -180,16 +67,9 @@
 			render += `\n${name}.setAttribute( '${generator.cssId}', '' );`;
 		}
 
-<<<<<<< HEAD
 		local.init.unshift( render );
 		if ( isToplevel ) {
 			local.teardown.push( `if ( detach ) ${name}.parentNode.removeChild( ${name} );` );
-=======
-			local.init.unshift( render );
-			if ( isToplevel ) {
-				local.detach.push( `${name}.parentNode.removeChild( ${name} );` );
-			}
->>>>>>> d94209ba
 		}
 
 		// special case – bound <option> without a value attribute
