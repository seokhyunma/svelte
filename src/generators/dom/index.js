import deindent from '../../utils/deindent.js';
import getBuilders from './utils/getBuilders.js';
import CodeBuilder from '../../utils/CodeBuilder.js';
import namespaces from '../../utils/namespaces.js';
import processCss from '../shared/processCss.js';
import visitors from './visitors/index.js';
import Generator from '../Generator.js';
import * as shared from '../../shared/index.js';

class DomGenerator extends Generator {
	constructor ( parsed, source, name, names, visitors ) {
		super( parsed, source, name, names, visitors );
		this.renderers = [];
		this.uses = {};

		// allow compiler to deconflict user's `import { get } from 'whatever'` and
		// Svelte's builtin `import { get, ... } from 'svelte/shared.js'`;
		this.importedNames = {};
		this.aliases = {};
	}

	addElement ( name, renderStatement, needsIdentifier = false ) {
		const isToplevel = this.current.localElementDepth === 0;
		if ( needsIdentifier || isToplevel ) {
			this.current.builders.init.addLine(
				`var ${name} = ${renderStatement};`
			);

			this.createMountStatement( name );
		} else {
			this.current.builders.init.addLine( `${this.helper( 'appendNode' )}( ${renderStatement}, ${this.current.target} );` );
		}

		if ( isToplevel ) {
			this.current.builders.detach.addLine( `${this.helper( 'detachNode' )}( ${name} );` );
		}
	}

	addRenderer ( fragment ) {
		if ( fragment.autofocus ) {
			fragment.builders.init.addLine( `${fragment.autofocus}.focus();` );
		}

		// minor hack – we need to ensure that any {{{triples}}} are detached
		// first, so we append normal detach statements to detachRaw
		fragment.builders.detachRaw.addBlock( fragment.builders.detach );

		if ( !fragment.builders.detachRaw.isEmpty() ) {
			fragment.builders.teardown.addBlock( deindent`
				if ( detach ) {
					${fragment.builders.detachRaw}
				}
			` );
		}

		const properties = new CodeBuilder();

		if ( fragment.key ) properties.addBlock( `key: key,` );

		if ( fragment.builders.mount.isEmpty() ) {
			properties.addBlock( `mount: ${this.helper( 'noop' )},` );
		} else {
			properties.addBlock( deindent`
				mount: function ( target, anchor ) {
					${fragment.builders.mount}
				},
			` );
		}

		if ( fragment.builders.update.isEmpty() ) {
			properties.addBlock( `update: ${this.helper( 'noop' )},` );
		} else {
			properties.addBlock( deindent`
				update: function ( changed, ${fragment.params.join( ', ' )} ) {
					var __tmp;

					${fragment.builders.update}
				},
			` );
		}

		if ( fragment.builders.teardown.isEmpty() ) {
			properties.addBlock( `teardown: ${this.helper( 'noop' )},` );
		} else {
			properties.addBlock( deindent`
				teardown: function ( detach ) {
					${fragment.builders.teardown}
				}
			` );
		}

		this.renderers.push( deindent`
			function ${fragment.name} ( ${fragment.params.join( ', ' )}, component${fragment.key ? `, key` : ''} ) {
				${fragment.builders.init}

				return {
					${properties}
				};
			}
		` );
	}

	createAnchor ( name ) {
		const renderStatement = `${this.helper( 'createComment' )}()`;
		this.addElement( name, renderStatement, true );
	}

	createMountStatement ( name ) {
		if ( this.current.target === 'target' ) {
			this.current.builders.mount.addLine( `${this.helper( 'insertNode' )}( ${name}, target, anchor );` );
		} else {
			this.current.builders.init.addLine( `${this.helper( 'appendNode' )}( ${name}, ${this.current.target} );` );
		}
	}

	generateBlock ( node, name ) {
		this.push({
			name,
			target: 'target',
			localElementDepth: 0,
			builders: getBuilders(),
			getUniqueName: this.getUniqueNameMaker()
		});

		// walk the children here
		node.children.forEach( node => this.visit( node ) );
		this.addRenderer( this.current );
		this.pop();

		// unset the children, to avoid them being visited again
		node.children = [];
	}

	helper ( name ) {
		this.uses[ name ] = true;

		if ( !( name in this.aliases ) ) {
			let alias = name;
			let i = 1;
			while ( alias in this.importedNames ) {
				alias = `${name}$${i++}`;
			}

			this.aliases[ name ] = alias;
		}

		return this.aliases[ name ];
	}
}

export default function dom ( parsed, source, options, names ) {
	const format = options.format || 'es';
	const name = options.name || 'SvelteComponent';

	const generator = new DomGenerator( parsed, source, name, names, visitors );

	const { computations, templateProperties } = generator.parseJs();

	// Remove these after version 2
	if ( templateProperties.onrender ) {
		const { key } = templateProperties.onrender;
		generator.code.overwrite( key.start, key.end, 'oncreate', true );
		templateProperties.oncreate = templateProperties.onrender;
	}

	if ( templateProperties.onteardown ) {
		const { key } = templateProperties.onteardown;
		generator.code.overwrite( key.start, key.end, 'ondestroy', true );
		templateProperties.ondestroy = templateProperties.onteardown;
	}

	generator.imports.forEach( node => {
		node.specifiers.forEach( specifier => {
			generator.importedNames[ specifier.local.name ] = true;
		});
	});

	let namespace = null;
	if ( templateProperties.namespace ) {
		const ns = templateProperties.namespace.value.value;
		namespace = namespaces[ ns ] || ns;

		// TODO remove the namespace property from the generated code, it's unused past this point
	}

	generator.push({
		name: 'renderMainFragment',
		namespace,
		target: 'target',
		localElementDepth: 0,
		key: null,

		contexts: {},
		indexes: {},

		params: [ 'root' ],
		indexNames: {},
		listNames: {},

		builders: getBuilders(),
		getUniqueName: generator.getUniqueNameMaker()
	});

	parsed.html.children.forEach( node => generator.visit( node ) );

	generator.addRenderer( generator.pop() );

	const builders = {
		main: new CodeBuilder(),
		init: new CodeBuilder(),
		_set: new CodeBuilder()
	};

	if ( options.dev ) {
		builders._set.addBlock ( deindent`
			if ( typeof newState !== 'object' ) {
				throw new Error( 'Component .set was called without an object of data key-values to update.' );
			}
		`);
	}

	builders._set.addLine( 'var oldState = this._state;' );
	builders._set.addLine( 'this._state = Object.assign( {}, oldState, newState );' );

	if ( computations.length ) {
		const builder = new CodeBuilder();

		computations.forEach( ({ key, deps }) => {
			builder.addBlock( deindent`
				if ( isInitial || ${deps.map( dep => `( '${dep}' in newState && typeof state.${dep} === 'object' || state.${dep} !== oldState.${dep} )` ).join( ' || ' )} ) {
					state.${key} = newState.${key} = template.computed.${key}( ${deps.map( dep => `state.${dep}` ).join( ', ' )} );
				}
			` );
		});

		builders.main.addBlock( deindent`
			function applyComputations ( state, newState, oldState, isInitial ) {
				${builder}
			}
		` );

		builders._set.addLine( `applyComputations( this._state, newState, oldState, false )` );
	}

	// TODO is the `if` necessary?
	builders._set.addBlock( deindent`
		${generator.helper( 'dispatchObservers' )}( this, this._observers.pre, newState, oldState );
		if ( this._fragment ) this._fragment.update( newState, this._state );
		${generator.helper( 'dispatchObservers' )}( this, this._observers.post, newState, oldState );
	` );

	if ( parsed.js ) {
		builders.main.addBlock( `[✂${parsed.js.content.start}-${parsed.js.content.end}✂]` );
	}

	if ( parsed.css && options.css !== false ) {
		builders.main.addBlock( deindent`
<<<<<<< HEAD
			var addedCss = false;
			function addCss () {
=======
			function addCss (document) {
>>>>>>> 2bc8a7eb
				var style = ${generator.helper( 'createElement' )}( 'style' );
				style.textContent = ${JSON.stringify( processCss( parsed, generator.code ) )};
				${generator.helper( 'appendNode' )}( style, document.head );

				document.__sveltecss_${parsed.hash} = true;
			}
		` );
	}

	let i = generator.renderers.length;
	while ( i-- ) builders.main.addBlock( generator.renderers[i] );

	builders.init.addLine( `this._torndown = false;` );

	if ( parsed.css && options.css !== false ) {
		builders.init.addLine( `if ( !this._document.__sveltecss_${parsed.hash} ) addCss(this._document);` );
	}

	if ( generator.hasComponents ) {
		builders.init.addLine( `this._renderHooks = [];` );
	}

	if ( generator.hasComplexBindings ) {
		builders.init.addBlock( deindent`
			this._bindings = [];
			this._fragment = renderMainFragment( this._state, this );
			if ( options.target ) this._fragment.mount( options.target, null );
			while ( this._bindings.length ) this._bindings.pop()();
		` );

		builders._set.addLine( `while ( this._bindings.length ) this._bindings.pop()();` );
	} else {
		builders.init.addBlock( deindent`
			this._fragment = renderMainFragment( this._state, this );
			if ( options.target ) this._fragment.mount( options.target, null );
		` );
	}

	if ( generator.hasComponents ) {
		const statement = `this._flush();`;

		builders.init.addBlock( statement );
		builders._set.addBlock( statement );
	}

	if ( templateProperties.oncreate ) {
		builders.init.addBlock( deindent`
			if ( options._root ) {
				options._root._renderHooks.push({ fn: template.oncreate, context: this });
			} else {
				template.oncreate.call( this );
			}
		` );
	}

	const constructorBlock = new CodeBuilder();

	constructorBlock.addLine( `options = options || {};` );
	if ( generator.usesRefs ) constructorBlock.addLine( `this.refs = {};` );

	constructorBlock.addLine(
		`this._state = ${templateProperties.data ? `Object.assign( template.data(), options.data )` : `options.data || {}`};`
	);

	if ( templateProperties.computed ) {
		constructorBlock.addLine(
			`applyComputations( this._state, this._state, {}, true );`
		);
	}

	if ( options.dev ) {
		Object.keys( generator.expectedProperties ).forEach( prop => {
			constructorBlock.addLine(
				`if ( !( '${prop}' in this._state ) ) throw new Error( "Component was created without expected data property '${prop}'" );`
			);
		});

		constructorBlock.addBlock(
			`if ( !options.target && !options._root ) throw new Error( "'target' is a required option" );`
		);
	}

	constructorBlock.addBlock( deindent`
		this._observers = {
			pre: Object.create( null ),
			post: Object.create( null )
		};

		this._handlers = Object.create( null );

		this._root = options._root;
		this._yield = options._yield;

		this._document = this._root
			? this._root._document
			: options.target ? options.target.ownerDocument : document;

		${builders.init}
	` );

	builders.main.addBlock( deindent`
		function ${name} ( options ) {
			${constructorBlock}
		}
	` );

	if ( templateProperties.methods ) {
		builders.main.addBlock( `${name}.prototype = template.methods;` );
	}

	const sharedPath = options.shared === true ? 'svelte/shared.js' : options.shared;

	builders.main.addBlock( sharedPath ?
		deindent`
			${name}.prototype.get = ${generator.helper( 'get' )};
			${name}.prototype.fire = ${generator.helper( 'fire' )};
			${name}.prototype.observe = ${generator.helper( 'observe' )};
			${name}.prototype.on = ${generator.helper( 'on' )};
			${name}.prototype.set = ${generator.helper( 'set' )};
			${name}.prototype._flush = ${generator.helper( '_flush' )};
		` :
		deindent`
			${name}.prototype.get = ${shared.get};

			${name}.prototype.fire = ${shared.fire};

			${name}.prototype.observe = ${shared.observe};

			${name}.prototype.on = ${shared.on};

			${name}.prototype.set = ${shared.set};

			${name}.prototype._flush = ${shared._flush};
		` );

	// TODO deprecate component.teardown()
	builders.main.addBlock( deindent`
		${name}.prototype._set = function _set ( newState ) {
			${builders._set}
		};

		${name}.prototype.teardown = ${name}.prototype.destroy = function destroy ( detach ) {
			this.fire( 'teardown' );${templateProperties.ondestroy ? `\ntemplate.ondestroy.call( this );` : ``}

			this._fragment.teardown( detach !== false );
			this._fragment = null;

			this._state = {};
			this._torndown = true;
		};
	` );

	if ( sharedPath ) {
		if ( format !== 'es' ) {
			throw new Error( `Components with shared helpers must be compiled to ES2015 modules (format: 'es')` );
		}

		const names = Object.keys( generator.uses ).map( name => {
			return name !== generator.aliases[ name ] ? `${name} as ${generator.aliases[ name ]}` : name;
		});

		builders.main.addLineAtStart(
			`import { ${names.join( ', ' )} } from ${JSON.stringify( sharedPath )}`
		);
	} else {
		Object.keys( generator.uses ).forEach( key => {
			const fn = shared[ key ]; // eslint-disable-line import/namespace
			if ( key !== generator.aliases[ key ] ) {
				builders.main.addBlock( `var ${generator.aliases[ key ]} = ${fn.toString()}}` );
			} else {
				builders.main.addBlock( fn.toString() );
			}
		});
	}

	return generator.generate( builders.main.toString(), options, { name, format } );
}<|MERGE_RESOLUTION|>--- conflicted
+++ resolved
@@ -201,15 +201,29 @@
 		getUniqueName: generator.getUniqueNameMaker()
 	});
 
-	parsed.html.children.forEach( node => generator.visit( node ) );
-
-	generator.addRenderer( generator.pop() );
-
 	const builders = {
 		main: new CodeBuilder(),
 		init: new CodeBuilder(),
 		_set: new CodeBuilder()
 	};
+
+	if ( parsed.css && options.css !== false ) {
+		generator.current.builders.mount.addLine( `if ( !target.ownerDocument.__sveltecss_${parsed.hash} ) addCss( target.ownerDocument );` );
+
+		builders.main.addBlock( deindent`
+			function addCss ( document ) {
+				var style = ${generator.helper( 'createElement' )}( 'style' );
+				style.textContent = ${JSON.stringify( processCss( parsed, generator.code ) )};
+				${generator.helper( 'appendNode' )}( style, document.head );
+
+				document.__sveltecss_${parsed.hash} = true;
+			}
+		` );
+	}
+
+	parsed.html.children.forEach( node => generator.visit( node ) );
+
+	generator.addRenderer( generator.pop() );
 
 	if ( options.dev ) {
 		builders._set.addBlock ( deindent`
@@ -253,31 +267,10 @@
 		builders.main.addBlock( `[✂${parsed.js.content.start}-${parsed.js.content.end}✂]` );
 	}
 
-	if ( parsed.css && options.css !== false ) {
-		builders.main.addBlock( deindent`
-<<<<<<< HEAD
-			var addedCss = false;
-			function addCss () {
-=======
-			function addCss (document) {
->>>>>>> 2bc8a7eb
-				var style = ${generator.helper( 'createElement' )}( 'style' );
-				style.textContent = ${JSON.stringify( processCss( parsed, generator.code ) )};
-				${generator.helper( 'appendNode' )}( style, document.head );
-
-				document.__sveltecss_${parsed.hash} = true;
-			}
-		` );
-	}
-
 	let i = generator.renderers.length;
 	while ( i-- ) builders.main.addBlock( generator.renderers[i] );
 
 	builders.init.addLine( `this._torndown = false;` );
-
-	if ( parsed.css && options.css !== false ) {
-		builders.init.addLine( `if ( !this._document.__sveltecss_${parsed.hash} ) addCss(this._document);` );
-	}
 
 	if ( generator.hasComponents ) {
 		builders.init.addLine( `this._renderHooks = [];` );
@@ -353,10 +346,6 @@
 
 		this._root = options._root;
 		this._yield = options._yield;
-
-		this._document = this._root
-			? this._root._document
-			: options.target ? options.target.ownerDocument : document;
 
 		${builders.init}
 	` );
