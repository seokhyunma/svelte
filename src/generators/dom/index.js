import MagicString from 'magic-string';
import { parseExpressionAt } from 'acorn';
import annotateWithScopes from '../../utils/annotateWithScopes.js';
import isReference from '../../utils/isReference.js';
import { walk } from 'estree-walker';
import deindent from '../../utils/deindent.js';
import CodeBuilder from '../../utils/CodeBuilder.js';
import toSource from '../../utils/toSource.js';
import visit from './visit.js';
import { nameMap, sharedMap } from './sharedNames.js';
import Generator from '../Generator.js';
import preprocess from './preprocess.js';

class DomGenerator extends Generator {
	constructor ( parsed, source, name, options ) {
		super( parsed, source, name, options );
		this.blocks = [];
		this.uses = new Set();

		this.readonly = new Set();

		// initial values for e.g. window.innerWidth, if there's a <:Window> meta tag
		this.builders = {
			metaBindings: new CodeBuilder()
		};
	}

	helper ( name ) {
		if ( this.options.dev && sharedMap.has( `${name}Dev` ) ) {
			name = `${name}Dev`;
		}

		this.uses.add( name );

		return this.alias( name );
	}
}

export default function dom ( parsed, source, options ) {
	const format = options.format || 'es';
	const name = options.name || 'SvelteComponent';

	const generator = new DomGenerator( parsed, source, name, options );

	const { computations, hasJs, templateProperties, namespace } = generator.parseJs();

	const state = {
		namespace,
		parentNode: null,
		isTopLevel: true
	};

	const block = preprocess( generator, state, parsed.html );

	parsed.html.children.forEach( node => {
		visit( generator, block, state, node );
	});

	const builders = {
		main: new CodeBuilder(),
		init: new CodeBuilder(),
		_set: new CodeBuilder()
	};

	if ( options.dev ) {
		builders._set.addBlock( deindent`
			if ( typeof newState !== 'object' ) {
				throw new Error( 'Component .set was called without an object of data key-values to update.' );
			}
		`);
	}

	builders._set.addLine( 'var oldState = this._state;' );
	builders._set.addLine( `this._state = ${generator.helper( 'assign' )}( {}, oldState, newState );` );

	if ( computations.length ) {
		const builder = new CodeBuilder();
		const differs = generator.helper( 'differs' );

		computations.forEach( ({ key, deps }) => {
			if ( generator.readonly.has( key ) ) {
				// <:Window> bindings
				throw new Error( `Cannot have a computed value '${key}' that clashes with a read-only property` );
			}

			generator.readonly.add( key );

			const condition = `isInitial || ${deps.map( dep => `( '${dep}' in newState && ${differs}( state.${dep}, oldState.${dep} ) )` ).join( ' || ' )}`;
			const statement = `state.${key} = newState.${key} = ${generator.alias( 'template' )}.computed.${key}( ${deps.map( dep => `state.${dep}` ).join( ', ' )} );`;

			builder.addConditionalLine( condition, statement );
		});

		builders.main.addBlock( deindent`
			function ${generator.alias( 'recompute' )} ( state, newState, oldState, isInitial ) {
				${builder}
			}
		` );
	}

	if ( options.dev ) {
		Array.from( generator.readonly ).forEach( prop => {
			builders._set.addLine( `if ( '${prop}' in newState && !this._updatingReadonlyProperty ) throw new Error( "Cannot set read-only property '${prop}'" );` );
		});
	}

	if ( computations.length ) {
		builders._set.addLine( `${generator.alias( 'recompute' )}( this._state, newState, oldState, false )` );
	}

	builders._set.addLine( `${generator.helper( 'dispatchObservers' )}( this, this._observers.pre, newState, oldState );` );
	if ( block.hasUpdateMethod ) builders._set.addLine( `if ( this._fragment ) this._fragment.update( newState, this._state );` ); // TODO is the condition necessary?
	builders._set.addLine( `${generator.helper( 'dispatchObservers' )}( this, this._observers.post, newState, oldState );` );

	if ( hasJs ) {
		builders.main.addBlock( `[✂${parsed.js.content.start}-${parsed.js.content.end}✂]` );
	}

	if ( generator.css && options.css !== false ) {
		builders.main.addBlock( deindent`
			var ${generator.alias( 'added_css' )} = false;
			function ${generator.alias( 'add_css' )} () {
				var style = ${generator.helper( 'createElement' )}( 'style' );
				style.textContent = ${JSON.stringify( generator.css )};
				${generator.helper( 'appendNode' )}( style, document.head );

				${generator.alias( 'added_css' )} = true;
			}
		` );
	}

	generator.blocks.forEach( block => {
		builders.main.addBlock( block.render() );
	});

	builders.init.addLine( `this._torndown = false;` );

	if ( parsed.css && options.css !== false ) {
		builders.init.addLine( `if ( !${generator.alias( 'added_css' )} ) ${generator.alias( 'add_css' )}();` );
	}

	if ( generator.hasComponents || generator.hasIntroTransitions ) {
		builders.init.addLine( `this._renderHooks = [];` );
	}

	if ( generator.hasComplexBindings ) {
		builders.init.addBlock( deindent`
			this._bindings = [];
			this._fragment = ${generator.alias( 'create_main_fragment' )}( this._state, this );
			if ( options.target ) this._fragment.mount( options.target, null );
			while ( this._bindings.length ) this._bindings.pop()();
		` );

		builders._set.addLine( `while ( this._bindings.length ) this._bindings.pop()();` );
	} else {
		builders.init.addBlock( deindent`
			this._fragment = ${generator.alias( 'create_main_fragment' )}( this._state, this );
			if ( options.target ) this._fragment.mount( options.target, null );
		` );
	}

	if ( generator.hasComponents || generator.hasIntroTransitions ) {
		const statement = `this._flush();`;

		builders.init.addBlock( statement );
		builders._set.addBlock( statement );
	}

	if ( templateProperties.oncreate ) {
		builders.init.addBlock( deindent`
			if ( options._root ) {
				options._root._renderHooks.push( ${generator.alias( 'template' )}.oncreate.bind( this ) );
			} else {
				${generator.alias( 'template' )}.oncreate.call( this );
			}
		` );
	}

	const constructorBlock = new CodeBuilder();

	constructorBlock.addLine( `options = options || {};` );
	if ( generator.usesRefs ) constructorBlock.addLine( `this.refs = {};` );

	constructorBlock.addLine(
		`this._state = ${templateProperties.data ? `${generator.helper( 'assign' )}( ${generator.alias( 'template' )}.data(), options.data )` : `options.data || {}`};`
	);

	if ( !generator.builders.metaBindings.isEmpty() ) {
		constructorBlock.addBlock( generator.builders.metaBindings );
	}

	if ( computations.length ) {
		constructorBlock.addLine(
			`${generator.alias( 'recompute' )}( this._state, this._state, {}, true );`
		);
	}

	if ( options.dev ) {
		generator.expectedProperties.forEach( prop => {
			constructorBlock.addLine(
				`if ( !( '${prop}' in this._state ) ) console.warn( "Component was created without expected data property '${prop}'" );`
			);
		});

		constructorBlock.addBlock(
			`if ( !options.target && !options._root ) throw new Error( "'target' is a required option" );`
		);
	}

	if ( generator.bindingGroups.length ) {
		constructorBlock.addLine( `this._bindingGroups = [ ${Array( generator.bindingGroups.length ).fill( '[]' ).join( ', ' )} ];` );
	}

	constructorBlock.addBlock( deindent`
		this._observers = {
			pre: Object.create( null ),
			post: Object.create( null )
		};

		this._handlers = Object.create( null );

		this._root = options._root || this;
		this._yield = options._yield;

		${builders.init}
	` );

	builders.main.addBlock( deindent`
		function ${name} ( options ) {
			${constructorBlock}
		}
	` );

	const sharedPath = options.shared === true ? 'svelte/shared.js' : options.shared;

	const prototypeBase = `${name}.prototype` + ( templateProperties.methods ? `, ${generator.alias( 'template' )}.methods` : '' );
	const proto = sharedPath ? `${generator.helper( 'proto' )} ` : deindent`
		{
			${
				[ 'get', 'fire', 'observe', 'on', 'set', '_flush' ]
					.map( n => `${n}: ${generator.helper( n )}` )
					.join( ',\n' )
			}
		}`;

	builders.main.addBlock( `${generator.helper( 'assign' )}( ${prototypeBase}, ${proto});` );

	// TODO deprecate component.teardown()
	builders.main.addBlock( deindent`
		${name}.prototype._set = function _set ( newState ) {
			${builders._set}
		};

		${name}.prototype.teardown = ${name}.prototype.destroy = function destroy ( detach ) {
			this.fire( 'destroy' );${templateProperties.ondestroy ? `\n${generator.alias( 'template' )}.ondestroy.call( this );` : ``}

			this._fragment.destroy( detach !== false );
			this._fragment = null;

			this._state = {};
			this._torndown = true;
		};
	` );

	if ( sharedPath ) {
		if ( format !== 'es' ) {
			throw new Error( `Components with shared helpers must be compiled to ES2015 modules (format: 'es')` );
		}

		const names = Array.from( generator.uses ).sort().map( name => {
			return name !== generator.alias( name ) ? `${name} as ${generator.alias( name )}` : name;
		});

		builders.main.addLineAtStart(
			`import { ${names.join( ', ' )} } from ${JSON.stringify( sharedPath )};`
		);
	} else {
		generator.uses.forEach( key => {
<<<<<<< HEAD
			const value = shared[ key ]; // eslint-disable-line import/namespace
			const str = toSource( value );
=======
			const str = sharedMap.get( key );
>>>>>>> 8ff66f34
			const code = new MagicString( str );
			const fn = parseExpressionAt( str, 0 );

			let scope = annotateWithScopes( fn );

			walk( fn, {
				enter ( node, parent ) {
					if ( node._scope ) scope = node._scope;

					if ( node.type === 'Identifier' && isReference( node, parent ) && !scope.has( node.name ) ) {
						if ( nameMap.has( node.name ) ) {
							// this helper function depends on another one
							const dependency = nameMap.get( node.name );
							generator.uses.add( dependency );

							const alias = generator.alias( dependency );
							if ( alias !== node.name ) code.overwrite( node.start, node.end, alias );
						}
					}
				},

				leave ( node ) {
					if ( node._scope ) scope = scope.parent;
				}
			});

<<<<<<< HEAD
			if ( key === 'transitionManager' ) { // special case
				const global = `_svelteTransitionManager`;
=======
			const alias = generator.alias( key );
			if ( alias !== fn.id.name ) code.overwrite( fn.id.start, fn.id.end, alias );
>>>>>>> 8ff66f34

				builders.main.addBlock(
					`var ${generator.alias( 'transitionManager' )} = window.${global} || ( window.${global} = ${code});`
				);
			} else {
				const alias = generator.alias( fn.id.name );
				if ( alias !== fn.id.name ) code.overwrite( fn.id.start, fn.id.end, alias );

				builders.main.addBlock( code.toString() );
			}
		});
	}

	return generator.generate( builders.main.toString(), options, { name, format } );
}<|MERGE_RESOLUTION|>--- conflicted
+++ resolved
@@ -5,7 +5,6 @@
 import { walk } from 'estree-walker';
 import deindent from '../../utils/deindent.js';
 import CodeBuilder from '../../utils/CodeBuilder.js';
-import toSource from '../../utils/toSource.js';
 import visit from './visit.js';
 import { nameMap, sharedMap } from './sharedNames.js';
 import Generator from '../Generator.js';
@@ -276,12 +275,7 @@
 		);
 	} else {
 		generator.uses.forEach( key => {
-<<<<<<< HEAD
-			const value = shared[ key ]; // eslint-disable-line import/namespace
-			const str = toSource( value );
-=======
 			const str = sharedMap.get( key );
->>>>>>> 8ff66f34
 			const code = new MagicString( str );
 			const fn = parseExpressionAt( str, 0 );
 
@@ -308,13 +302,8 @@
 				}
 			});
 
-<<<<<<< HEAD
 			if ( key === 'transitionManager' ) { // special case
 				const global = `_svelteTransitionManager`;
-=======
-			const alias = generator.alias( key );
-			if ( alias !== fn.id.name ) code.overwrite( fn.id.start, fn.id.end, alias );
->>>>>>> 8ff66f34
 
 				builders.main.addBlock(
 					`var ${generator.alias( 'transitionManager' )} = window.${global} || ( window.${global} = ${code});`
