import deindent from '../../utils/deindent.js';
import getBuilders from './utils/getBuilders.js';
import CodeBuilder from '../../utils/CodeBuilder.js';
import namespaces from '../../utils/namespaces.js';
import processCss from '../shared/processCss.js';
import removeObjectKey from '../../utils/removeObjectKey.js';
import visitors from './visitors/index.js';
import Generator from '../Generator.js';
import * as shared from '../../shared/index.js';

class DomGenerator extends Generator {
	constructor ( parsed, source, name, names, visitors, options ) {
		super( parsed, source, name, names, visitors, options );
		this.renderers = [];
		this.uses = new Set();

<<<<<<< HEAD
		// allow compiler to deconflict user's `import { get } from 'whatever'` and
		// Svelte's builtin `import { get, ... } from 'svelte/shared.js'`;
		this.importedNames = {};
		this.aliases = {};

		// initial values for e.g. window.innerWidth, if there's a <:Window> meta tag
		this.builders = {
			metaBindings: new CodeBuilder()
		};

		this.importedComponents = {};
=======
		this.importedComponents = new Map();
>>>>>>> e67c6b79
	}

	addElement ( name, renderStatement, needsIdentifier = false ) {
		const isToplevel = this.current.localElementDepth === 0;
		if ( needsIdentifier || isToplevel ) {
			this.current.builders.init.addLine(
				`var ${name} = ${renderStatement};`
			);

			this.createMountStatement( name );
		} else {
			this.current.builders.init.addLine( `${this.helper( 'appendNode' )}( ${renderStatement}, ${this.current.target} );` );
		}

		if ( isToplevel ) {
			this.current.builders.detach.addLine( `${this.helper( 'detachNode' )}( ${name} );` );
		}
	}

	addRenderer ( fragment ) {
		if ( fragment.autofocus ) {
			fragment.builders.init.addLine( `${fragment.autofocus}.focus();` );
		}

		// minor hack – we need to ensure that any {{{triples}}} are detached
		// first, so we append normal detach statements to detachRaw
		fragment.builders.detachRaw.addBlock( fragment.builders.detach );

		if ( !fragment.builders.detachRaw.isEmpty() ) {
			fragment.builders.teardown.addBlock( deindent`
				if ( detach ) {
					${fragment.builders.detachRaw}
				}
			` );
		}

		const properties = new CodeBuilder();

		if ( fragment.key ) properties.addBlock( `key: key,` );

		if ( fragment.builders.mount.isEmpty() ) {
			properties.addBlock( `mount: ${this.helper( 'noop' )},` );
		} else {
			properties.addBlock( deindent`
				mount: function ( target, anchor ) {
					${fragment.builders.mount}
				},
			` );
		}

		if ( fragment.builders.update.isEmpty() ) {
			properties.addBlock( `update: ${this.helper( 'noop' )},` );
		} else {
			properties.addBlock( deindent`
				update: function ( changed, ${fragment.params.join( ', ' )} ) {
					var __tmp;

					${fragment.builders.update}
				},
			` );
		}

		if ( fragment.builders.teardown.isEmpty() ) {
			properties.addBlock( `teardown: ${this.helper( 'noop' )},` );
		} else {
			properties.addBlock( deindent`
				teardown: function ( detach ) {
					${fragment.builders.teardown}
				}
			` );
		}

		this.renderers.push( deindent`
			function ${fragment.name} ( ${fragment.params.join( ', ' )}, component${fragment.key ? `, key` : ''} ) {
				${fragment.builders.init}

				return {
					${properties}
				};
			}
		` );
	}

	createAnchor ( name ) {
		const renderStatement = `${this.helper( 'createComment' )}()`;
		this.addElement( name, renderStatement, true );
	}

	createMountStatement ( name ) {
		if ( this.current.target === 'target' ) {
			this.current.builders.mount.addLine( `${this.helper( 'insertNode' )}( ${name}, target, anchor );` );
		} else {
			this.current.builders.init.addLine( `${this.helper( 'appendNode' )}( ${name}, ${this.current.target} );` );
		}
	}

	generateBlock ( node, name ) {
		this.push({
			name,
			target: 'target',
			localElementDepth: 0,
			builders: getBuilders(),
			getUniqueName: this.getUniqueNameMaker()
		});

		// walk the children here
		node.children.forEach( node => this.visit( node ) );
		this.addRenderer( this.current );
		this.pop();

		// unset the children, to avoid them being visited again
		node.children = [];
	}

	helper ( name ) {
		if ( this.options.dev && `${name}Dev` in shared ) {
			name = `${name}Dev`;
		}

		this.uses.add( name );

		return this.alias( name );
	}
}

export default function dom ( parsed, source, options, names ) {
	const format = options.format || 'es';
	const name = options.name || 'SvelteComponent';

	const generator = new DomGenerator( parsed, source, name, names, visitors, options );

	const { computations, defaultExport, templateProperties } = generator.parseJs();

	// Remove these after version 2
	if ( templateProperties.onrender ) {
		const { key } = templateProperties.onrender;
		generator.code.overwrite( key.start, key.end, 'oncreate', true );
		templateProperties.oncreate = templateProperties.onrender;
	}

	if ( templateProperties.onteardown ) {
		const { key } = templateProperties.onteardown;
		generator.code.overwrite( key.start, key.end, 'ondestroy', true );
		templateProperties.ondestroy = templateProperties.onteardown;
	}

	let namespace = null;
	if ( templateProperties.namespace ) {
		const ns = templateProperties.namespace.value.value;
		namespace = namespaces[ ns ] || ns;

		removeObjectKey( generator, defaultExport.declaration, 'namespace' );
	}

	if ( templateProperties.components ) {
		let hasNonImportedComponent = false;
		templateProperties.components.value.properties.forEach( property => {
			const key = property.key.name;
			const value = source.slice( property.value.start, property.value.end );
			if ( generator.importedNames.has( value ) ) {
				generator.importedComponents.set( key, value );
			} else {
				hasNonImportedComponent = true;
			}
		});
		if ( hasNonImportedComponent ) {
			// remove the specific components that were imported, as we'll refer to them directly
			Array.from( generator.importedComponents.keys() ).forEach( key => {
				removeObjectKey( generator, templateProperties.components.value, key );
			});
		} else {
			// remove the entire components portion of the export
			removeObjectKey( generator, defaultExport.declaration, 'components' );
		}
	}

	generator.push({
		name: generator.alias( 'renderMainFragment' ),
		namespace,
		target: 'target',
		localElementDepth: 0,
		key: null,

		contexts: new Map(),
		indexes: new Map(),

		params: [ 'root' ],
		indexNames: new Map(),
		listNames: new Map(),

		builders: getBuilders(),
		getUniqueName: generator.getUniqueNameMaker()
	});

	parsed.html.children.forEach( node => generator.visit( node ) );

	generator.addRenderer( generator.pop() );

	const builders = {
		main: new CodeBuilder(),
		init: new CodeBuilder(),
		_set: new CodeBuilder()
	};

	if ( options.dev ) {
		builders._set.addBlock ( deindent`
			if ( typeof newState !== 'object' ) {
				throw new Error( 'Component .set was called without an object of data key-values to update.' );
			}
		`);
	}

	builders._set.addLine( 'var oldState = this._state;' );
	builders._set.addLine( 'this._state = Object.assign( {}, oldState, newState );' );

	if ( computations.length ) {
		const builder = new CodeBuilder();

		computations.forEach( ({ key, deps }) => {
			builder.addBlock( deindent`
				if ( isInitial || ${deps.map( dep => `( '${dep}' in newState && typeof state.${dep} === 'object' || state.${dep} !== oldState.${dep} )` ).join( ' || ' )} ) {
					state.${key} = newState.${key} = ${generator.alias( 'template' )}.computed.${key}( ${deps.map( dep => `state.${dep}` ).join( ', ' )} );
				}
			` );
		});

		builders.main.addBlock( deindent`
			function ${generator.alias( 'applyComputations' )} ( state, newState, oldState, isInitial ) {
				${builder}
			}
		` );

		builders._set.addLine( `${generator.alias( 'applyComputations' )}( this._state, newState, oldState, false )` );
	}

	// TODO is the `if` necessary?
	builders._set.addBlock( deindent`
		${generator.helper( 'dispatchObservers' )}( this, this._observers.pre, newState, oldState );
		if ( this._fragment ) this._fragment.update( newState, this._state );
		${generator.helper( 'dispatchObservers' )}( this, this._observers.post, newState, oldState );
	` );

	if ( parsed.js ) {
		builders.main.addBlock( `[✂${parsed.js.content.start}-${parsed.js.content.end}✂]` );
	}

	 if ( parsed.css && options.css !== false ) {
		builders.main.addBlock( deindent`
			var ${generator.alias( 'addedCss' )} = false;
			function ${generator.alias( 'addCss' )} () {
				var style = ${generator.helper( 'createElement' )}( 'style' );
				style.textContent = ${JSON.stringify( processCss( parsed, generator.code ) )};
				${generator.helper( 'appendNode' )}( style, document.head );

				${generator.alias( 'addedCss' )} = true;
			}
		` );
	}

	let i = generator.renderers.length;
	while ( i-- ) builders.main.addBlock( generator.renderers[i] );

	builders.init.addLine( `this._torndown = false;` );

	if ( parsed.css && options.css !== false ) {
		builders.init.addLine( `if ( !${generator.alias( 'addedCss' )} ) ${generator.alias( 'addCss' )}();` );
	}

	if ( generator.hasComponents ) {
		builders.init.addLine( `this._renderHooks = [];` );
	}

	if ( generator.hasComplexBindings ) {
		builders.init.addBlock( deindent`
			this._bindings = [];
			this._fragment = ${generator.alias( 'renderMainFragment' )}( this._state, this );
			if ( options.target ) this._fragment.mount( options.target, null );
			while ( this._bindings.length ) this._bindings.pop()();
		` );

		builders._set.addLine( `while ( this._bindings.length ) this._bindings.pop()();` );
	} else {
		builders.init.addBlock( deindent`
			this._fragment = ${generator.alias( 'renderMainFragment' )}( this._state, this );
			if ( options.target ) this._fragment.mount( options.target, null );
		` );
	}

	if ( generator.hasComponents ) {
		const statement = `this._flush();`;

		builders.init.addBlock( statement );
		builders._set.addBlock( statement );
	}

	if ( templateProperties.oncreate ) {
		builders.init.addBlock( deindent`
			if ( options._root ) {
				options._root._renderHooks.push({ fn: ${generator.alias( 'template' )}.oncreate, context: this });
			} else {
				${generator.alias( 'template' )}.oncreate.call( this );
			}
		` );
	}

	const constructorBlock = new CodeBuilder();

	constructorBlock.addLine( `options = options || {};` );
	if ( generator.usesRefs ) constructorBlock.addLine( `this.refs = {};` );

	constructorBlock.addLine(
		`this._state = ${templateProperties.data ? `Object.assign( ${generator.alias( 'template' )}.data(), options.data )` : `options.data || {}`};`
	);

	if ( !generator.builders.metaBindings.isEmpty() ) {
		constructorBlock.addBlock( generator.builders.metaBindings );
	}

	if ( templateProperties.computed ) {
		constructorBlock.addLine(
			`${generator.alias( 'applyComputations' )}( this._state, this._state, {}, true );`
		);
	}

	if ( options.dev ) {
		generator.expectedProperties.forEach( prop => {
			constructorBlock.addLine(
				`if ( !( '${prop}' in this._state ) ) throw new Error( "Component was created without expected data property '${prop}'" );`
			);
		});

		constructorBlock.addBlock(
			`if ( !options.target && !options._root ) throw new Error( "'target' is a required option" );`
		);
	}

	if ( generator.bindingGroups.length ) {
		constructorBlock.addLine( `this._bindingGroups = [ ${Array( generator.bindingGroups.length ).fill( '[]' ).join( ', ' )} ];` );
	}

	constructorBlock.addBlock( deindent`
		this._observers = {
			pre: Object.create( null ),
			post: Object.create( null )
		};

		this._handlers = Object.create( null );

		this._root = options._root;
		this._yield = options._yield;

		${builders.init}
	` );

	builders.main.addBlock( deindent`
		function ${name} ( options ) {
			${constructorBlock}
		}
	` );

	const sharedPath = options.shared === true ? 'svelte/shared.js' : options.shared;

	if ( sharedPath ) {
		const base = templateProperties.methods ? `{}, ${generator.alias( 'template' )}.methods` : `{}`;
		builders.main.addBlock( `${name}.prototype = Object.assign( ${base}, ${generator.helper( 'proto' )} );` );
	} else {
		if ( templateProperties.methods ) {
			builders.main.addBlock( `${name}.prototype = ${generator.alias( 'template' )}.methods;` );
		}

		[ 'get', 'fire', 'observe', 'on', 'set', '_flush' ].forEach( methodName => {
			builders.main.addLine( `${name}.prototype.${methodName} = ${generator.helper( methodName )};` );
		});
	}

	// TODO deprecate component.teardown()
	builders.main.addBlock( deindent`
		${name}.prototype._set = function _set ( newState ) {
			${builders._set}
		};

		${name}.prototype.teardown = ${name}.prototype.destroy = function destroy ( detach ) {
			this.fire( 'destroy' );${templateProperties.ondestroy ? `\n${generator.alias( 'template' )}.ondestroy.call( this );` : ``}

			this._fragment.teardown( detach !== false );
			this._fragment = null;

			this._state = {};
			this._torndown = true;
		};
	` );

	if ( sharedPath ) {
		if ( format !== 'es' ) {
			throw new Error( `Components with shared helpers must be compiled to ES2015 modules (format: 'es')` );
		}

		const names = Array.from( generator.uses ).map( name => {
			return name !== generator.aliases.get( name ) ? `${name} as ${generator.aliases.get( name )}` : name;
		});

		builders.main.addLineAtStart(
			`import { ${names.join( ', ' )} } from ${JSON.stringify( sharedPath )}`
		);
	} else {
		generator.uses.forEach( key => {
			const fn = shared[ key ]; // eslint-disable-line import/namespace
			builders.main.addBlock( fn.toString().replace( /^function [^(]*/, 'function ' + generator.aliases.get( key ) ) );
		});
	}

	return generator.generate( builders.main.toString(), options, { name, format } );
}<|MERGE_RESOLUTION|>--- conflicted
+++ resolved
@@ -14,7 +14,6 @@
 		this.renderers = [];
 		this.uses = new Set();
 
-<<<<<<< HEAD
 		// allow compiler to deconflict user's `import { get } from 'whatever'` and
 		// Svelte's builtin `import { get, ... } from 'svelte/shared.js'`;
 		this.importedNames = {};
@@ -25,10 +24,7 @@
 			metaBindings: new CodeBuilder()
 		};
 
-		this.importedComponents = {};
-=======
 		this.importedComponents = new Map();
->>>>>>> e67c6b79
 	}
 
 	addElement ( name, renderStatement, needsIdentifier = false ) {
