--- conflicted
+++ resolved
@@ -206,14 +206,8 @@
 			this._torndown = false;
 			${generator.stylesheet.hasStyles &&
 				options.css !== false &&
-<<<<<<< HEAD
 				`if ( !document.getElementById( '${generator.stylesheet.id}-style' ) ) @add_css();`}
-			${(generator.hasComponents || generator.hasIntroTransitions) &&
-				`this._oncreate = [];`}
-=======
-				`if ( !document.getElementById( '${generator.cssId}-style' ) ) @add_css();`}
 			${generator.hasComponents && `this._oncreate = [];`}
->>>>>>> 6a9e1d5d
 			${generator.hasComplexBindings && `this._bindings = [];`}
 			${generator.hasIntroTransitions && `this._postcreate = [];`}
 
