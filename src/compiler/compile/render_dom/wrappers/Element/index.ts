import Renderer from '../../Renderer';
import Element from '../../../nodes/Element';
import Wrapper from '../shared/Wrapper';
import Block from '../../Block';
import { is_void } from '../../../../../shared/utils/names';
import FragmentWrapper from '../Fragment';
import { escape_html, string_literal } from '../../../utils/stringify';
import TextWrapper from '../Text';
import fix_attribute_casing from './fix_attribute_casing';
import { b, x, p } from 'code-red';
import { namespaces } from '../../../../utils/namespaces';
import AttributeWrapper from './Attribute';
import StyleAttributeWrapper from './StyleAttribute';
import SpreadAttributeWrapper from './SpreadAttribute';
import { regex_dimensions, regex_starts_with_newline, regex_backslashes } from '../../../../utils/patterns';
import Binding from './Binding';
import add_to_set from '../../../utils/add_to_set';
import { add_event_handler } from '../shared/add_event_handlers';
import { add_action } from '../shared/add_actions';
import bind_this from '../shared/bind_this';
import { is_head } from '../shared/is_head';
import { Identifier, ExpressionStatement, CallExpression, Node } from 'estree';
import EventHandler from './EventHandler';
import { extract_names } from 'periscopic';
import Action from '../../../nodes/Action';
import MustacheTagWrapper from '../MustacheTag';
import RawMustacheTagWrapper from '../RawMustacheTag';
import is_dynamic from '../shared/is_dynamic';
import create_debugging_comment from '../shared/create_debugging_comment';
import { push_array } from '../../../../utils/push_array';

interface BindingGroup {
	events: string[];
	bindings: Binding[];
}

const regex_contains_radio_or_checkbox_or_file = /radio|checkbox|file/;
const regex_contains_radio_or_checkbox_or_range_or_file = /radio|checkbox|range|file/;

const events = [
	{
		event_names: ['input'],
		filter: (node: Element, _name: string) =>
			node.name === 'textarea' ||
			node.name === 'input' &&
			!regex_contains_radio_or_checkbox_or_range_or_file.test(node.get_static_attribute_value('type') as string)
	},
	{
		event_names: ['input'],
		filter: (node: Element, name: string) =>
			(name === 'textContent' || name === 'innerHTML') &&
			node.attributes.some(attribute => attribute.name === 'contenteditable')
	},
	{
		event_names: ['change'],
		filter: (node: Element, _name: string) =>
			node.name === 'select' ||
			node.name === 'input' &&
			regex_contains_radio_or_checkbox_or_file.test(node.get_static_attribute_value('type') as string)
	},
	{
		event_names: ['change', 'input'],
		filter: (node: Element, _name: string) =>
			node.name === 'input' && node.get_static_attribute_value('type') === 'range'
	},
	{
		event_names: ['elementresize'],
		filter: (_node: Element, name: string) =>
			regex_dimensions.test(name)
	},
<<<<<<< HEAD

	{
		event_names: ['scroll'],
		filter: (_node: Element, name: string) =>
			name === 'scrollLeft' || name === 'scrollTop'
	},

=======
>>>>>>> e2b9df18
	// media events
	{
		event_names: ['timeupdate'],
		filter: (node: Element, name: string) =>
			node.is_media_node() &&
			(name === 'currentTime' || name === 'played' || name === 'ended')
	},
	{
		event_names: ['durationchange'],
		filter: (node: Element, name: string) =>
			node.is_media_node() &&
			name === 'duration'
	},
	{
		event_names: ['play', 'pause'],
		filter: (node: Element, name: string) =>
			node.is_media_node() &&
			name === 'paused'
	},
	{
		event_names: ['progress'],
		filter: (node: Element, name: string) =>
			node.is_media_node() &&
			name === 'buffered'
	},
	{
		event_names: ['loadedmetadata'],
		filter: (node: Element, name: string) =>
			node.is_media_node() &&
			(name === 'buffered' || name === 'seekable')
	},
	{
		event_names: ['volumechange'],
		filter: (node: Element, name: string) =>
			node.is_media_node() &&
			(name === 'volume' || name === 'muted')
	},
	{
		event_names: ['ratechange'],
		filter: (node: Element, name: string) =>
			node.is_media_node() &&
			name === 'playbackRate'
	},
	{
		event_names: ['seeking', 'seeked'],
		filter: (node: Element, name: string) =>
			node.is_media_node() &&
			(name === 'seeking')
	},
	{
		event_names: ['ended'],
		filter: (node: Element, name: string) =>
			node.is_media_node() &&
			name === 'ended'
	},
	{
		event_names: ['resize'],
		filter: (node: Element, name: string) =>
			node.is_media_node() &&
			(name === 'videoHeight' || name === 'videoWidth')
	},
	{
		// from https://html.spec.whatwg.org/multipage/media.html#ready-states
		// and https://html.spec.whatwg.org/multipage/media.html#loading-the-media-resource
		event_names: ['loadedmetadata', 'loadeddata', 'canplay', 'canplaythrough', 'playing', 'waiting', 'emptied'],
		filter: (node: Element, name: string) =>
			node.is_media_node() &&
			name === 'readyState'
	},
	// details event
	{
		event_names: ['toggle'],
		filter: (node: Element, _name: string) =>
			node.name === 'details'
	},
	{
		event_names: ['load'],
		filter: (_: Element, name: string) => name === 'naturalHeight' || name === 'naturalWidth'
	}
];

const CHILD_DYNAMIC_ELEMENT_BLOCK = 'child_dynamic_element';
const regex_invalid_variable_identifier_characters = /[^a-zA-Z0-9_$]/g;
const regex_minus_signs = /-/g;

export default class ElementWrapper extends Wrapper {
	node: Element;
	fragment: FragmentWrapper;
	attributes: Array<AttributeWrapper | StyleAttributeWrapper | SpreadAttributeWrapper>;
	bindings: Binding[];
	event_handlers: EventHandler[];
	class_dependencies: string[];
	has_dynamic_attribute: boolean;

	select_binding_dependencies?: Set<string>;

	var: any;
	void: boolean;

	child_dynamic_element_block?: Block = null;
	child_dynamic_element?: ElementWrapper = null;

	constructor(
		renderer: Renderer,
		block: Block,
		parent: Wrapper,
		node: Element,
		strip_whitespace: boolean,
		next_sibling: Wrapper
	) {
		super(renderer, block, parent, node);

		this.var = {
			type: 'Identifier',
			name: node.name.replace(regex_invalid_variable_identifier_characters, '_')
		};

		this.void = is_void(node.name);

		this.class_dependencies = [];

		if (node.is_dynamic_element && block.type !== CHILD_DYNAMIC_ELEMENT_BLOCK) {
			this.child_dynamic_element_block = block.child({
				comment: create_debugging_comment(node, renderer.component),
				name: renderer.component.get_unique_name('create_dynamic_element'),
				type: CHILD_DYNAMIC_ELEMENT_BLOCK
			});
			renderer.blocks.push(this.child_dynamic_element_block);
			this.child_dynamic_element = new ElementWrapper(
				renderer,
				this.child_dynamic_element_block,
				parent,
				node,
				strip_whitespace,
				next_sibling
			);

			// the original svelte:element is never used for rendering, because
			// it gets assigned a child_dynamic_element which is used in all rendering logic.
			// so doing all of this on the original svelte:element will just cause double
			// code, because it will be done again on the child_dynamic_element.
			return;
		}

		if (this.node.children.length) {
			this.node.lets.forEach(l => {
				extract_names(l.value || l.name).forEach(name => {
					renderer.add_to_context(name, true);
				});
			});
		}

		this.attributes = this.node.attributes.map(attribute => {
			if (attribute.name === 'style') {
				return new StyleAttributeWrapper(this, block, attribute);
			}
			if (attribute.type === 'Spread') {
				return new SpreadAttributeWrapper(this, block, attribute);
			}
			return new AttributeWrapper(this, block, attribute);
		});
		this.has_dynamic_attribute = !!this.attributes.find(attr => attr.node.get_dependencies().length > 0);

		// ordinarily, there'll only be one... but we need to handle
		// the rare case where an element can have multiple bindings,
		// e.g. <audio bind:paused bind:currentTime>
		this.bindings = this.node.bindings.map(binding => new Binding(block, binding, this));

		this.event_handlers = this.node.handlers.map(event_handler => new EventHandler(event_handler, this));

		if (node.intro || node.outro) {
			if (node.intro) block.add_intro(node.intro.is_local);
			if (node.outro) block.add_outro(node.outro.is_local);
		}

		if (node.animation) {
			block.add_animation();
		}

		block.add_dependencies(node.tag_expr.dependencies);

		// add directive and handler dependencies
		[node.animation, node.outro, ...node.actions, ...node.classes, ...node.styles].forEach(directive => {
			if (directive && directive.expression) {
				block.add_dependencies(directive.expression.dependencies);
			}
		});

		node.handlers.forEach(handler => {
			if (handler.expression) {
				block.add_dependencies(handler.expression.dependencies);
			}
		});

		if (this.parent) {
			if (node.actions.length > 0 ||
				node.animation ||
				node.bindings.length > 0 ||
				node.classes.length > 0 ||
				node.intro || node.outro ||
				node.handlers.length > 0 ||
				node.styles.length > 0 ||
				this.node.name === 'option' ||
				node.tag_expr.dynamic_dependencies().length ||
				node.is_dynamic_element ||
				renderer.options.dev
			) {
				this.parent.cannot_use_innerhtml(); // need to use add_location
				this.parent.not_static_content();
			}
		}

		this.fragment = new FragmentWrapper(renderer, block, node.children, this, strip_whitespace, next_sibling);
	}

	render(block: Block, parent_node: Identifier, parent_nodes: Identifier) {
		if (this.child_dynamic_element) {
			this.render_dynamic_element(block, parent_node, parent_nodes);
		} else {
			this.render_element(block, parent_node, parent_nodes);
		}
	}

	render_dynamic_element(block: Block, parent_node: Identifier, parent_nodes: Identifier) {
		this.child_dynamic_element.render(
			this.child_dynamic_element_block,
			null,
			(x`#nodes` as unknown) as Identifier
		);

		const is_tag_dynamic = this.node.tag_expr.dynamic_dependencies().length > 0;
		const tag = this.node.tag_expr.manipulate(block);

		block.chunks.init.push(b`
			${this.renderer.options.dev && b`@validate_dynamic_element(${tag});`}
			${this.renderer.options.dev && this.node.children.length > 0 && b`@validate_void_dynamic_element(${tag});`}
			let ${this.var} = ${tag} && ${this.child_dynamic_element_block.name}(#ctx);
		`);

		block.chunks.create.push(b`
			if (${this.var}) ${this.var}.c();
		`);

		if (this.renderer.options.hydratable) {
			block.chunks.claim.push(b`
				if (${this.var}) ${this.var}.l(${parent_nodes});
			`);
		}

		block.chunks.mount.push(b`
			if (${this.var}) ${this.var}.m(${parent_node || '#target'}, ${parent_node ? 'null' : '#anchor'});
		`);

		if (is_tag_dynamic) {
			const previous_tag = block.get_unique_name('previous_tag');
			block.add_variable(previous_tag, tag);
			const anchor = this.get_or_create_anchor(block, parent_node, parent_nodes);
			const has_transitions = !!(this.node.intro || this.node.outro);
			const not_equal = this.renderer.component.component_options.immutable ? x`@not_equal` : x`@safe_not_equal`;

			const tag_will_be_removed = block.get_unique_name('tag_will_be_removed');
			if (has_transitions) {
				block.add_variable(tag_will_be_removed, x`false`);
			}

			block.chunks.update.push(b`
				if (${tag}) {
					if (!${previous_tag}) {
						${this.var} = ${this.child_dynamic_element_block.name}(#ctx);
						${previous_tag} = ${tag};
						${this.var}.c();
						${has_transitions && b`@transition_in(${this.var})`}
						${this.var}.m(${this.get_update_mount_node(anchor)}, ${anchor});
					} else if (${not_equal}(${previous_tag}, ${tag})) {
						${this.var}.d(1);
						${this.renderer.options.dev && b`@validate_dynamic_element(${tag});`}
						${this.renderer.options.dev && this.node.children.length > 0 && b`@validate_void_dynamic_element(${tag});`}
						${this.var} = ${this.child_dynamic_element_block.name}(#ctx);
						${previous_tag} = ${tag};
						${this.var}.c();
						${has_transitions && b`if (${tag_will_be_removed}) {
							${tag_will_be_removed} = false;
							@transition_in(${this.var})
						}`}
						${this.var}.m(${this.get_update_mount_node(anchor)}, ${anchor});
					} else {
						${has_transitions && b`if (${tag_will_be_removed}) {
							${tag_will_be_removed} = false;
							@transition_in(${this.var})
						}`}
						${this.var}.p(#ctx, #dirty);
					}
				} else if (${previous_tag}) {
					${has_transitions
					? b`
								${tag_will_be_removed} = true;
								@group_outros();
								@transition_out(${this.var}, 1, 1, () => {
									${this.var} = null;
									${previous_tag} = ${tag};
									${tag_will_be_removed} = false;
								});
								@check_outros();
							`
					: b`
								${this.var}.d(1);
								${this.var} = null;
								${previous_tag} = ${tag};
							`
				}
				}
			`);
		} else {
			block.chunks.update.push(b`
				if (${tag}) {
					${this.var}.p(#ctx, #dirty);
				}
			`);
		}

		if (this.child_dynamic_element_block.has_intros) {
			block.chunks.intro.push(b`@transition_in(${this.var});`);
		}

		if (this.child_dynamic_element_block.has_outros) {
			block.chunks.outro.push(b`@transition_out(${this.var});`);
		}

		block.chunks.destroy.push(b`if (${this.var}) ${this.var}.d(detaching)`);

		if (this.node.animation) {
			const measurements = block.get_unique_name('measurements');
			block.add_variable(measurements);
			block.chunks.measure.push(b`${measurements} = ${this.var}.r()`);
			block.chunks.fix.push(b`${this.var}.f();`);
			block.chunks.animate.push(b`
				${this.var}.s(${measurements});
				${this.var}.a()
			`);
		}
	}

	is_dom_node() {
		return super.is_dom_node() && !this.child_dynamic_element;
	}

	render_element(block: Block, parent_node: Identifier, parent_nodes: Identifier) {

		const { renderer } = this;

		if (this.node.name === 'noscript') return;

		const node = this.var;
		const nodes = parent_nodes && block.get_unique_name(`${this.var.name}_nodes`); // if we're in unclaimable territory, i.e. <head>, parent_nodes is null
		const children = x`@children(${this.node.name === 'template' ? x`${node}.content` : node})`;

		block.add_variable(node);
		const render_statement = this.get_render_statement(block);
		block.chunks.create.push(
			b`${node} = ${render_statement};`
		);

		if (renderer.options.hydratable) {
			if (parent_nodes) {
				block.chunks.claim.push(b`
					${node} = ${this.get_claim_statement(block, parent_nodes)};
				`);

				if (!this.void && this.node.children.length > 0) {
					block.chunks.claim.push(b`
						var ${nodes} = ${children};
					`);
				}
			} else {
				block.chunks.claim.push(
					b`${node} = ${render_statement};`
				);
			}
		}

		if (parent_node) {
			const append = b`@append(${parent_node}, ${node});`;
			((append[0] as ExpressionStatement).expression as CallExpression).callee.loc = {
				start: this.renderer.locate(this.node.start),
				end: this.renderer.locate(this.node.end)
			};
			block.chunks.mount.push(append);

			if (is_head(parent_node)) {
				block.chunks.destroy.push(b`@detach(${node});`);
			}
		} else {
			const insert = b`@insert(#target, ${node}, #anchor);`;
			((insert[0] as ExpressionStatement).expression as CallExpression).callee.loc = {
				start: this.renderer.locate(this.node.start),
				end: this.renderer.locate(this.node.end)
			};
			block.chunks.mount.push(insert);

			// TODO we eventually need to consider what happens to elements
			// that belong to the same outgroup as an outroing element...
			block.chunks.destroy.push(b`if (detaching) @detach(${node});`);
		}

		// insert static children with textContent or innerHTML
		// skip textcontent for <template>.  append nodes to TemplateElement.content instead
		const can_use_textcontent = this.can_use_textcontent();
		const is_template = this.node.name === 'template';
		const is_template_with_text_content = is_template && can_use_textcontent;

		if (!is_template_with_text_content && !this.node.namespace && (this.can_use_innerhtml || can_use_textcontent) && this.fragment.nodes.length > 0) {
			if (this.fragment.nodes.length === 1 && this.fragment.nodes[0].node.type === 'Text') {
				block.chunks.create.push(
					b`${node}.textContent = ${string_literal((this.fragment.nodes[0] as TextWrapper).data)};`
				);
			} else {
				const state = {
					quasi: {
						type: 'TemplateElement',
						value: { raw: '' }
					}
				};

				const literal = {
					type: 'TemplateLiteral',
					expressions: [],
					quasis: []
				};

				const can_use_raw_text = !this.can_use_innerhtml && can_use_textcontent;
				to_html((this.fragment.nodes as unknown as Array<ElementWrapper | TextWrapper>), block, literal, state, can_use_raw_text);
				literal.quasis.push(state.quasi);

				block.chunks.create.push(
					b`${node}.${this.can_use_innerhtml ? 'innerHTML' : 'textContent'} = ${literal};`
				);
			}
		} else {
			this.fragment.nodes.forEach((child: Wrapper) => {
				child.render(
					block,
					is_template ? x`${node}.content` : node,
					nodes
				);
			});
		}

		const event_handler_or_binding_uses_context = (
			this.bindings.some(binding => binding.handler.uses_context) ||
			this.node.handlers.some(handler => handler.uses_context) ||
			this.node.actions.some(action => action.uses_context)
		);

		if (event_handler_or_binding_uses_context) {
			block.maintain_context = true;
		}

		if (this.node.is_dynamic_element) {
			this.add_dynamic_element_attributes(block);
		} else {
			this.add_attributes(block);
		}
		this.add_directives_in_order(block);
		this.add_transitions(block);
		this.add_animation(block);
		this.add_classes(block);
		this.add_styles(block);
		this.add_manual_style_scoping(block);

		if (nodes && this.renderer.options.hydratable && !this.void) {
			block.chunks.claim.push(
				b`${this.node.children.length > 0 ? nodes : children}.forEach(@detach);`
			);
		}

		if (renderer.options.dev) {
			const loc = renderer.locate(this.node.start);
			block.chunks.hydrate.push(
				b`@add_location(${this.var}, ${renderer.file_var}, ${loc.line - 1}, ${loc.column}, ${this.node.start});`
			);
		}

		block.renderer.dirty(this.node.tag_expr.dynamic_dependencies());
	}

	can_use_textcontent() {
		return this.is_static_content && this.fragment.nodes.every(node => node.node.type === 'Text' || node.node.type === 'MustacheTag');
	}

	get_render_statement(block: Block) {
		const { name, namespace, tag_expr } = this.node;
		const reference = tag_expr.manipulate(block);

		if (namespace === namespaces.svg) {
			return x`@svg_element(${reference})`;
		}

		if (namespace) {
			return x`@_document.createElementNS("${namespace}", "${name}")`;
		}

		const is: AttributeWrapper = this.attributes.find(attr => attr.node.name === 'is') as any;
		if (is) {
			return x`@element_is("${name}", ${is.render_chunks(block).reduce((lhs, rhs) => x`${lhs} + ${rhs}`)})`;
		}

		return x`@element(${reference})`;
	}

	get_claim_statement(block: Block, nodes: Identifier) {
		const attributes = this.attributes
			.filter((attr) => !(attr instanceof SpreadAttributeWrapper) && !attr.property_name)
			.map((attr) => p`${(attr as StyleAttributeWrapper | AttributeWrapper).name}: true`);

		let reference: string | ReturnType<typeof x>;
		if (this.node.tag_expr.node.type === 'Literal') {
			if (this.node.namespace) {
				reference = `"${this.node.tag_expr.node.value}"`;
			} else {
				reference = `"${(this.node.tag_expr.node.value as String || '').toUpperCase()}"`;
			}
		} else if (this.node.namespace) {
			reference = x`${this.node.tag_expr.manipulate(block)}`;
		} else {
			reference = x`(${this.node.tag_expr.manipulate(block)} || 'null').toUpperCase()`;
		}

		if (this.node.namespace === namespaces.svg) {
			return x`@claim_svg_element(${nodes}, ${reference}, { ${attributes} })`;
		} else {
			return x`@claim_element(${nodes}, ${reference}, { ${attributes} })`;
		}
	}

	add_directives_in_order(block: Block) {
		type OrderedAttribute = EventHandler | BindingGroup | Binding | Action;

		const binding_groups = events
			.map(event => ({
				events: event.event_names,
				bindings: this.bindings
					.filter(binding => binding.node.name !== 'this')
					.filter(binding => event.filter(this.node, binding.node.name))
			}))
			.filter(group => group.bindings.length);

		const this_binding = this.bindings.find(b => b.node.name === 'this');

		function getOrder(item: OrderedAttribute) {
			if (item instanceof EventHandler) {
				return item.node.start;
			} else if (item instanceof Binding) {
				return item.node.start;
			} else if (item instanceof Action) {
				return item.start;
			} else {
				return item.bindings[0].node.start;
			}
		}

		([
			...binding_groups,
			...this.event_handlers,
			this_binding,
			...this.node.actions
		] as OrderedAttribute[])
			.filter(Boolean)
			.sort((a, b) => getOrder(a) - getOrder(b))
			.forEach(item => {
				if (item instanceof EventHandler) {
					add_event_handler(block, this.var, item);
				} else if (item instanceof Binding) {
					this.add_this_binding(block, item);
				} else if (item instanceof Action) {
					add_action(block, this.var, item);
				} else {
					this.add_bindings(block, item);
				}
			});
	}

	add_bindings(block: Block, binding_group: BindingGroup) {
		const { renderer } = this;

		if (binding_group.bindings.length === 0) return;

		renderer.component.has_reactive_assignments = true;

		const lock = binding_group.bindings.some(binding => binding.needs_lock) ?
			block.get_unique_name(`${this.var.name}_updating`) :
			null;

		if (lock) block.add_variable(lock, x`false`);

		const handler = renderer.component.get_unique_name(`${this.var.name}_${binding_group.events.join('_')}_handler`);
		renderer.add_to_context(handler.name);

		// TODO figure out how to handle locks
		const needs_lock = binding_group.bindings.some(binding => binding.needs_lock);

		const dependencies: Set<string> = new Set();
		const contextual_dependencies: Set<string> = new Set();

		binding_group.bindings.forEach(binding => {
			// TODO this is a mess
			add_to_set(dependencies, binding.get_update_dependencies());
			add_to_set(contextual_dependencies, binding.handler.contextual_dependencies);

			binding.render(block, lock);
		});

		// media bindings — awkward special case. The native timeupdate events
		// fire too infrequently, so we need to take matters into our
		// own hands
		let animation_frame: Identifier | undefined;
		if (binding_group.events[0] === 'timeupdate') {
			animation_frame = block.get_unique_name(`${this.var.name}_animationframe`);
			block.add_variable(animation_frame);
		}

		const has_local_function = contextual_dependencies.size > 0 || needs_lock || animation_frame;

		let callee = renderer.reference(handler);

		// TODO dry this out — similar code for event handlers and component bindings
		if (has_local_function) {
			const args = Array.from(contextual_dependencies).map(name => renderer.reference(name));

			// need to create a block-local function that calls an instance-level function
			if (animation_frame) {
				block.chunks.init.push(b`
					function ${handler}() {
						@_cancelAnimationFrame(${animation_frame});
						if (!${this.var}.paused) {
							${animation_frame} = @raf(${handler});
							${needs_lock && b`${lock} = true;`}
						}
						${callee}.call(${this.var}, ${args});
					}
				`);
			} else {
				block.chunks.init.push(b`
					function ${handler}() {
						${needs_lock && b`${lock} = true;`}
						${callee}.call(${this.var}, ${args});
					}
				`);
			}

			callee = handler;
		}

<<<<<<< HEAD
					block.chunks.destroy.push(
						b`${resize_listener}.cancel();`
					);
				} else {
					if (name === 'scroll') {
						// TODO some duplication between this and Window. needs a comprehensive refactor though
						const condition = changed(group.bindings.map(g => g.object));
						const scrolling = block.get_unique_name('scrolling');
						const scrolling_timeout = block.get_unique_name('scrolling_timeout');
						const clear_scrolling = block.get_unique_name('clear_scrolling');

						block.add_variable(scrolling, x`false`);
						block.add_variable(scrolling_timeout);
						block.add_variable(clear_scrolling, x`() => ${scrolling} = false`);

						block.chunks.init.push(b`
							@add_render_callback(() => ${callee}.call(${this.var}));
						`);

						block.chunks.update.push(b`
							if (${condition} && !${scrolling}) {
								${scrolling} = true;
								@_clearTimeout(${scrolling_timeout});
								${group.bindings.map(binding => b`
								${this.var}.${binding.node.name} = ${binding.snippet};`)}
								${scrolling_timeout} = @_setTimeout(${clear_scrolling}, 100);
							}
						`);
					}

					block.event_listeners.push(
						x`@listen(${this.var}, "${name}", ${callee})`
					);
				}
			});
=======
		const params = Array.from(contextual_dependencies).map(name => ({
			type: 'Identifier',
			name
		}));

		this.renderer.component.partly_hoisted.push(b`
			function ${handler}(${params}) {
				${binding_group.bindings.map(b => b.handler.mutation)}
				${Array.from(dependencies)
				.filter(dep => dep[0] !== '$')
				.filter(dep => !contextual_dependencies.has(dep))
				.map(dep => b`${this.renderer.invalidate(dep)};`)}
			}
		`);
>>>>>>> e2b9df18

		binding_group.events.forEach(name => {
			if (name === 'elementresize') {
				// special case
				const resize_listener = block.get_unique_name(`${this.var.name}_resize_listener`);
				block.add_variable(resize_listener);

				block.chunks.mount.push(
					b`${resize_listener} = @add_resize_listener(${this.var}, ${callee}.bind(${this.var}));`
				);

				block.chunks.destroy.push(
					b`${resize_listener}();`
				);
			} else {
				block.event_listeners.push(
					x`@listen(${this.var}, "${name}", ${callee})`
				);
			}
		});

		const some_initial_state_is_undefined = binding_group.bindings
			.map(binding => x`${binding.snippet} === void 0`)
			.reduce((lhs, rhs) => x`${lhs} || ${rhs}`);

		const should_initialise = (
			this.node.name === 'select' ||
			binding_group.bindings.find(binding => {
				return (
					binding.node.name === 'indeterminate' ||
					binding.node.name === 'textContent' ||
					binding.node.name === 'innerHTML' ||
					binding.is_readonly_media_attribute()
				);
			})
		);

		if (should_initialise) {
			const callback = has_local_function ? handler : x`() => ${callee}.call(${this.var})`;
			block.chunks.hydrate.push(
				b`if (${some_initial_state_is_undefined}) @add_render_callback(${callback});`
			);
		}

		if (binding_group.events[0] === 'elementresize') {
			block.chunks.hydrate.push(
				b`@add_render_callback(() => ${callee}.call(${this.var}));`
			);
		}

		if (lock) {
			block.chunks.update.push(b`${lock} = false;`);
		}
	}

	add_this_binding(block: Block, this_binding: Binding) {
		const { renderer } = this;

		renderer.component.has_reactive_assignments = true;

		const binding_callback = bind_this(renderer.component, block, this_binding, this.var);
		block.chunks.mount.push(binding_callback);
	}

	add_attributes(block: Block) {
		// Get all the class dependencies first
		this.attributes.forEach((attribute) => {
			if (attribute.node.name === 'class') {
				const dependencies = attribute.node.get_dependencies();
				push_array(this.class_dependencies, dependencies);
			}
		});

		if (this.node.attributes.some(attr => attr.is_spread)) {
			this.add_spread_attributes(block);
			return;
		}

		this.attributes.forEach((attribute) => {
			attribute.render(block);
		});
	}

	add_spread_attributes(block: Block) {
		const levels = block.get_unique_name(`${this.var.name}_levels`);
		const data = block.get_unique_name(`${this.var.name}_data`);

		const initial_props = [];
		const updates = [];

		this.attributes
			.forEach(attr => {
				const dependencies = attr.node.get_dependencies();

				const condition = dependencies.length > 0
					? block.renderer.dirty(dependencies)
					: null;

				if (attr instanceof SpreadAttributeWrapper) {
					const snippet = attr.node.expression.manipulate(block);

					initial_props.push(snippet);

					updates.push(condition ? x`${condition} && ${snippet}` : snippet);
				} else {
					const name = attr.property_name || attr.name;
					initial_props.push(x`{ ${name}: ${attr.get_init(block, attr.get_value(block))} }`);
					const snippet = x`{ ${name}: ${attr.should_cache ? attr.last : attr.get_value(block)} }`;

					updates.push(condition ? x`${attr.get_dom_update_conditions(block, condition)} && ${snippet}` : snippet);
				}
			});

		block.chunks.init.push(b`
			let ${levels} = [${initial_props}];

			let ${data} = {};
			for (let #i = 0; #i < ${levels}.length; #i += 1) {
				${data} = @assign(${data}, ${levels}[#i]);
			}
		`);

		const fn =
			this.node.namespace === namespaces.svg
				? x`@set_svg_attributes`
				: this.node.is_dynamic_element
					? x`@set_dynamic_element_data(${this.node.tag_expr.manipulate(block)})`
					: x`@set_attributes`;

		block.chunks.hydrate.push(
			b`${fn}(${this.var}, ${data});`
		);

		if (this.has_dynamic_attribute) {
			block.chunks.update.push(b`
				${fn}(${this.var}, ${data} = @get_spread_update(${levels}, [
					${updates}
				]));
			`);
		}

		// handle edge cases for elements
		if (this.node.name === 'select') {
			const dependencies = new Set<string>();
			for (const attr of this.attributes) {
				for (const dep of attr.node.dependencies) {
					dependencies.add(dep);
				}
			}

			block.chunks.mount.push(b`
				'value' in ${data} && (${data}.multiple ? @select_options : @select_option)(${this.var}, ${data}.value);
			`);

			block.chunks.update.push(b`
				if (${block.renderer.dirty(Array.from(dependencies))} && 'value' in ${data}) (${data}.multiple ? @select_options : @select_option)(${this.var}, ${data}.value);
			`);
		} else if (this.node.name === 'input' && this.attributes.find(attr => attr.node.name === 'value')) {
			const type = this.node.get_static_attribute_value('type');
			if (type === null || type === '' || type === 'text' || type === 'email' || type === 'password') {
				block.chunks.mount.push(b`
					if ('value' in ${data}) {
						${this.var}.value = ${data}.value;
					}
				`);
				block.chunks.update.push(b`
					if ('value' in ${data}) {
						${this.var}.value = ${data}.value;
					}
				`);
			}
		}

		if (['button', 'input', 'keygen', 'select', 'textarea'].includes(this.node.name)) {
			block.chunks.mount.push(b`
				if (${this.var}.autofocus) ${this.var}.focus();
			`);
		}
	}

	add_dynamic_element_attributes(block: Block) {
		if (this.attributes.length === 0) return;

		if (this.has_dynamic_attribute) {
			this.add_spread_attributes(block);
			return;
		}

		const static_attributes = [];
		this.attributes.forEach((attr) => {
			if (attr instanceof SpreadAttributeWrapper) {
				static_attributes.push({ type: 'SpreadElement', argument: attr.node.expression.node });
			} else {
				const name = attr.property_name || attr.name;
				static_attributes.push(p`${name}: ${attr.get_value(block)}`);
			}
		});
		const fn =
			this.node.namespace === namespaces.svg
				? x`@set_svg_attributes`
				: this.node.is_dynamic_element
					? x`@set_dynamic_element_data(${this.node.tag_expr.manipulate(block)})`
					: x`@set_attributes`;

		block.chunks.hydrate.push(
			b`${fn}(${this.var}, {${static_attributes}});`
		);
	}

	add_transitions(block: Block) {
		const { intro, outro } = this.node;
		if (!intro && !outro) return;

		if (intro === outro) {
			// bidirectional transition
			const name = block.get_unique_name(`${this.var.name}_transition`);
			const snippet = intro.expression
				? intro.expression.manipulate(block)
				: x`{}`;

			block.add_variable(name);

			const fn = this.renderer.reference(intro.name);

			const intro_block = b`
				@add_render_callback(() => {
					if (!${name}) ${name} = @create_bidirectional_transition(${this.var}, ${fn}, ${snippet}, true);
					${name}.run(1);
				});
			`;

			const outro_block = b`
				if (!${name}) ${name} = @create_bidirectional_transition(${this.var}, ${fn}, ${snippet}, false);
				${name}.run(0);
			`;

			if (intro.is_local) {
				block.chunks.intro.push(b`
					if (#local) {
						${intro_block}
					}
				`);

				block.chunks.outro.push(b`
					if (#local) {
						${outro_block}
					}
				`);
			} else {
				block.chunks.intro.push(intro_block);
				block.chunks.outro.push(outro_block);
			}

			block.chunks.destroy.push(b`if (detaching && ${name}) ${name}.end();`);
		} else {
			const intro_name = intro && block.get_unique_name(`${this.var.name}_intro`);
			const outro_name = outro && block.get_unique_name(`${this.var.name}_outro`);

			if (intro) {
				block.add_variable(intro_name);
				const snippet = intro.expression
					? intro.expression.manipulate(block)
					: x`{}`;

				const fn = this.renderer.reference(intro.name);

				let intro_block: Node[];

				if (outro) {
					intro_block = b`
						@add_render_callback(() => {
							if (${outro_name}) ${outro_name}.end(1);
							${intro_name} = @create_in_transition(${this.var}, ${fn}, ${snippet});
							${intro_name}.start();
						});
					`;

					block.chunks.outro.push(b`if (${intro_name}) ${intro_name}.invalidate();`);
				} else {
					intro_block = b`
						if (!${intro_name}) {
							@add_render_callback(() => {
								${intro_name} = @create_in_transition(${this.var}, ${fn}, ${snippet});
								${intro_name}.start();
							});
						}
					`;
				}

				if (intro.is_local) {
					intro_block = b`
						if (#local) {
							${intro_block}
						}
					`;
				}

				block.chunks.intro.push(intro_block);
			}

			if (outro) {
				block.add_variable(outro_name);
				const snippet = outro.expression
					? outro.expression.manipulate(block)
					: x`{}`;

				const fn = this.renderer.reference(outro.name);

				if (!intro) {
					block.chunks.intro.push(b`
						if (${outro_name}) ${outro_name}.end(1);
					`);
				}

				// TODO hide elements that have outro'd (unless they belong to a still-outroing
				// group) prior to their removal from the DOM
				let outro_block = b`
					${outro_name} = @create_out_transition(${this.var}, ${fn}, ${snippet});
				`;

				if (outro.is_local) {
					outro_block = b`
						if (#local) {
							${outro_block}
						}
					`;
				}

				block.chunks.outro.push(outro_block);

				block.chunks.destroy.push(b`if (detaching && ${outro_name}) ${outro_name}.end();`);
			}
		}

		if ((intro && intro.expression && intro.expression.dependencies.size) || (outro && outro.expression && outro.expression.dependencies.size)) {
			block.maintain_context = true;
		}
	}

	add_animation(block: Block) {
		if (!this.node.animation) return;

		const { outro } = this.node;

		const rect = block.get_unique_name('rect');
		const stop_animation = block.get_unique_name('stop_animation');

		block.add_variable(rect);
		block.add_variable(stop_animation, x`@noop`);

		block.chunks.measure.push(b`
			${rect} = ${this.var}.getBoundingClientRect();
		`);

		if (block.type === CHILD_DYNAMIC_ELEMENT_BLOCK) {
			block.chunks.measure.push(b`return ${rect}`);
			block.chunks.restore_measurements.push(b`${rect} = #measurement;`);
		}

		block.chunks.fix.push(b`
			@fix_position(${this.var});
			${stop_animation}();
			${outro && b`@add_transform(${this.var}, ${rect});`}
		`);

		let params: Node | ReturnType<typeof x>;
		if (this.node.animation.expression) {
			params = this.node.animation.expression.manipulate(block);

			if (this.node.animation.expression.dynamic_dependencies().length) {
				// if `params` is dynamic, calculate params ahead of time in the `.r()` method
				const params_var = block.get_unique_name('params');
				block.add_variable(params_var);

				block.chunks.measure.push(b`${params_var} = ${params};`);
				params = params_var;
			}
		} else {
			params = x`{}`;
		}

		const name = this.renderer.reference(this.node.animation.name);

		block.chunks.animate.push(b`
			${stop_animation}();
			${stop_animation} = @create_animation(${this.var}, ${rect}, ${name}, ${params});
		`);
	}

	add_classes(block: Block) {
		const has_spread = this.node.attributes.some(attr => attr.is_spread);
		this.node.classes.forEach(class_directive => {
			const { expression, name } = class_directive;
			let snippet: Node | string;
			let dependencies: Set<string>;
			if (expression) {
				snippet = expression.manipulate(block);
				dependencies = expression.dependencies;
			} else {
				snippet = name;
				dependencies = new Set([name]);
			}
			const updater = b`@toggle_class(${this.var}, "${name}", ${snippet});`;

			block.chunks.hydrate.push(updater);

			if ((this.node.is_dynamic_element || has_spread) && this.has_dynamic_attribute) {
				block.chunks.update.push(updater);
			} else if ((dependencies && dependencies.size > 0) || this.class_dependencies.length) {
				const all_dependencies = this.class_dependencies.concat(...dependencies);
				let condition = block.renderer.dirty(all_dependencies);
				if (block.has_outros) {
					condition = x`!#current || ${condition}`;
				}

				// If all of the dependencies are non-dynamic (don't get updated) then there is no reason
				// to add an updater for this.
				const any_dynamic_dependencies = all_dependencies.some((dep) => {
					const variable = this.renderer.component.var_lookup.get(dep);
					return !variable || is_dynamic(variable);
				});
				if (any_dynamic_dependencies) {
					block.chunks.update.push(b`
						if (${condition}) {
							${updater}
						}
					`);
				}
			}
		});
	}

	add_styles(block: Block) {
		const has_spread = this.node.attributes.some(attr => attr.is_spread);
		this.node.styles.forEach((style_directive) => {
			const { name, expression, should_cache, important } = style_directive;

			const snippet = expression.manipulate(block);
			let cached_snippet: Identifier | undefined;
			if (should_cache) {
				cached_snippet = block.get_unique_name(`style_${name.replace(regex_minus_signs, '_')}`);
				block.add_variable(cached_snippet, snippet);
			}

			const updater = b`@set_style(${this.var}, "${name}", ${should_cache ? cached_snippet : snippet}, ${important ? 1 : null})`;

			block.chunks.hydrate.push(updater);

			const dependencies = expression.dynamic_dependencies();
			if (has_spread) {
				block.chunks.update.push(updater);
			} else if (dependencies.length > 0) {
				if (should_cache) {
					block.chunks.update.push(b`
							if (${block.renderer.dirty(dependencies)} && (${cached_snippet} !== (${cached_snippet} = ${snippet}))) {
								${updater}
							}
					`);
				} else {
					block.chunks.update.push(b`
						if (${block.renderer.dirty(dependencies)}) {
							${updater}
						}
					`);
				}
			}
		});
	}

	add_manual_style_scoping(block: Block) {
		if (this.node.needs_manual_style_scoping) {
			const updater = b`@toggle_class(${this.var}, "${this.node.component.stylesheet.id}", true);`;
			block.chunks.hydrate.push(updater);
			block.chunks.update.push(updater);
		}
	}
}

const regex_backticks = /`/g;
const regex_dollar_signs = /\$/g;

function to_html(wrappers: Array<ElementWrapper | TextWrapper | MustacheTagWrapper | RawMustacheTagWrapper>, block: Block, literal: any, state: any, can_use_raw_text?: boolean) {
	wrappers.forEach(wrapper => {
		if (wrapper instanceof TextWrapper) {
			// Don't add the <pre>/<textarea> newline logic here because pre/textarea.innerHTML
			// would keep the leading newline, too, only someParent.innerHTML = '..<pre/textarea>..' won't

			if ((wrapper as TextWrapper).use_space()) state.quasi.value.raw += ' ';

			const parent = wrapper.node.parent as Element;

			const raw = parent && (
				parent.name === 'script' ||
				parent.name === 'style' ||
				can_use_raw_text
			);

			state.quasi.value.raw += (raw ? wrapper.data : escape_html(wrapper.data))
				.replace(regex_backslashes, '\\\\')
				.replace(regex_backticks, '\\`')
				.replace(regex_dollar_signs, '\\$');
		} else if (wrapper instanceof MustacheTagWrapper || wrapper instanceof RawMustacheTagWrapper) {
			literal.quasis.push(state.quasi);
			literal.expressions.push(wrapper.node.expression.manipulate(block));
			state.quasi = {
				type: 'TemplateElement',
				value: { raw: '' }
			};
		} else if (wrapper.node.name === 'noscript') {
			// do nothing
		} else {
			const nodeName = wrapper.node.name;

			// element
			state.quasi.value.raw += `<${nodeName}`;

			const is_empty_textarea = nodeName === 'textarea' && wrapper.fragment.nodes.length === 0;

			(wrapper as ElementWrapper).attributes.forEach((attr: AttributeWrapper) => {
				if (is_empty_textarea && attr.node.name === 'value') {
					// The value attribute of <textarea> renders as content.
					return;
				}
				state.quasi.value.raw += ` ${fix_attribute_casing(attr.node.name)}="`;

				to_html_for_attr_value(attr, block, literal, state);

				state.quasi.value.raw += '"';
			});

			if (!wrapper.void) {
				state.quasi.value.raw += '>';

				if (nodeName === 'pre') {
					// Two or more leading newlines are required to restore the leading newline immediately after `<pre>`.
					// see https://html.spec.whatwg.org/multipage/grouping-content.html#the-pre-element
					const first = wrapper.fragment.nodes[0];
					if (first && first.node.type === 'Text' && regex_starts_with_newline.test(first.node.data)) {
						state.quasi.value.raw += '\n';
					}
				}

				if (is_empty_textarea) {
					// The <textarea> renders the value attribute as content because the content is stored in the value attribute.
					const value_attribute = wrapper.attributes.find(attr => attr.node.name === 'value');
					if (value_attribute) {
						// Two or more leading newlines are required to restore the leading newline immediately after `<textarea>`.
						// see https://html.spec.whatwg.org/multipage/syntax.html#element-restrictions
						const first = value_attribute.node.chunks[0];
						if (first && first.type === 'Text' && regex_starts_with_newline.test(first.data)) {
							state.quasi.value.raw += '\n';
						}
						to_html_for_attr_value(value_attribute, block, literal, state);
					}
				}

				to_html(wrapper.fragment.nodes as Array<ElementWrapper | TextWrapper>, block, literal, state);

				state.quasi.value.raw += `</${nodeName}>`;
			} else {
				state.quasi.value.raw += '/>';
			}
		}
	});
}

function to_html_for_attr_value(attr: AttributeWrapper | StyleAttributeWrapper | SpreadAttributeWrapper, block: Block, literal: any, state: any) {
	attr.node.chunks.forEach(chunk => {
		if (chunk.type === 'Text') {
			state.quasi.value.raw += escape_html(chunk.data);
		} else {
			literal.quasis.push(state.quasi);
			literal.expressions.push(chunk.manipulate(block));

			state.quasi = {
				type: 'TemplateElement',
				value: { raw: '' }
			};
		}
	});
}<|MERGE_RESOLUTION|>--- conflicted
+++ resolved
@@ -68,16 +68,11 @@
 		filter: (_node: Element, name: string) =>
 			regex_dimensions.test(name)
 	},
-<<<<<<< HEAD
-
 	{
 		event_names: ['scroll'],
 		filter: (_node: Element, name: string) =>
 			name === 'scrollLeft' || name === 'scrollTop'
 	},
-
-=======
->>>>>>> e2b9df18
 	// media events
 	{
 		event_names: ['timeupdate'],
@@ -730,11 +725,35 @@
 			callee = handler;
 		}
 
-<<<<<<< HEAD
-					block.chunks.destroy.push(
-						b`${resize_listener}.cancel();`
-					);
-				} else {
+		const params = Array.from(contextual_dependencies).map(name => ({
+			type: 'Identifier',
+			name
+		}));
+
+		this.renderer.component.partly_hoisted.push(b`
+			function ${handler}(${params}) {
+				${binding_group.bindings.map(b => b.handler.mutation)}
+				${Array.from(dependencies)
+				.filter(dep => dep[0] !== '$')
+				.filter(dep => !contextual_dependencies.has(dep))
+				.map(dep => b`${this.renderer.invalidate(dep)};`)}
+			}
+		`);
+
+		binding_group.events.forEach(name => {
+			if (name === 'elementresize') {
+				// special case
+				const resize_listener = block.get_unique_name(`${this.var.name}_resize_listener`);
+				block.add_variable(resize_listener);
+
+				block.chunks.mount.push(
+					b`${resize_listener} = @add_resize_listener(${this.var}, ${callee}.bind(${this.var}));`
+				);
+
+				block.chunks.destroy.push(
+					b`${resize_listener}();`
+				);
+			} else {
 					if (name === 'scroll') {
 						// TODO some duplication between this and Window. needs a comprehensive refactor though
 						const condition = changed(group.bindings.map(g => g.object));
@@ -761,42 +780,6 @@
 						`);
 					}
 
-					block.event_listeners.push(
-						x`@listen(${this.var}, "${name}", ${callee})`
-					);
-				}
-			});
-=======
-		const params = Array.from(contextual_dependencies).map(name => ({
-			type: 'Identifier',
-			name
-		}));
-
-		this.renderer.component.partly_hoisted.push(b`
-			function ${handler}(${params}) {
-				${binding_group.bindings.map(b => b.handler.mutation)}
-				${Array.from(dependencies)
-				.filter(dep => dep[0] !== '$')
-				.filter(dep => !contextual_dependencies.has(dep))
-				.map(dep => b`${this.renderer.invalidate(dep)};`)}
-			}
-		`);
->>>>>>> e2b9df18
-
-		binding_group.events.forEach(name => {
-			if (name === 'elementresize') {
-				// special case
-				const resize_listener = block.get_unique_name(`${this.var.name}_resize_listener`);
-				block.add_variable(resize_listener);
-
-				block.chunks.mount.push(
-					b`${resize_listener} = @add_resize_listener(${this.var}, ${callee}.bind(${this.var}));`
-				);
-
-				block.chunks.destroy.push(
-					b`${resize_listener}();`
-				);
-			} else {
 				block.event_listeners.push(
 					x`@listen(${this.var}, "${name}", ${callee})`
 				);
