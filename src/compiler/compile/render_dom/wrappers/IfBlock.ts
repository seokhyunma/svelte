import Wrapper from './shared/Wrapper';
import Renderer from '../Renderer';
import Block from '../Block';
import EachBlock from '../../nodes/EachBlock';
import IfBlock from '../../nodes/IfBlock';
import create_debugging_comment from './shared/create_debugging_comment';
import ElseBlock from '../../nodes/ElseBlock';
import FragmentWrapper from './Fragment';
import deindent from '../../utils/deindent';
import { walk } from 'estree-walker';

function is_else_if(node: ElseBlock) {
	return (
		node && node.children.length === 1 && node.children[0].type === 'IfBlock'
	);
}

class IfBlockBranch extends Wrapper {
	block: Block;
	fragment: FragmentWrapper;
	dependencies?: string[];
	condition?: string;
	snippet?: string;
	is_dynamic: boolean;

	var = null;

	constructor(
		renderer: Renderer,
		block: Block,
		parent: IfBlockWrapper,
		node: IfBlock | ElseBlock,
		strip_whitespace: boolean,
		next_sibling: Wrapper
	) {
		super(renderer, block, parent, node);

		const { expression } = (node as IfBlock);
		const is_else = !expression;

		if (expression) {
			this.dependencies = expression.dynamic_dependencies();

			// TODO is this the right rule? or should any non-reference count?
			// const should_cache = !is_reference(expression.node, null) && dependencies.length > 0;
			let should_cache = false;
			walk(expression.node, {
				enter(node) {
					if (node.type === 'CallExpression' || node.type === 'NewExpression') {
						should_cache = true;
					}
				}
			});

			if (should_cache) {
				this.condition = block.get_unique_name(`show_if`);
				this.snippet = expression.render(block);
			} else {
				this.condition = expression.render(block);
			}
		}

		this.block = block.child({
			comment: create_debugging_comment(node, parent.renderer.component),
<<<<<<< HEAD
			name: parent.renderer.component.get_unique_name(
				(node as IfBlock).expression ? `create_if_block` : `create_else_block`
			),
			type: (node as IfBlock).expression ? 'if' : 'else'
=======
			name: parent.renderer.component.get_unique_name(is_else ? `create_else_block` : `create_if_block`)
>>>>>>> e6862162
		});

		this.fragment = new FragmentWrapper(renderer, this.block, node.children, parent, strip_whitespace, next_sibling);

		this.is_dynamic = this.block.dependencies.size > 0;
	}
}

export default class IfBlockWrapper extends Wrapper {
	node: IfBlock;
	branches: IfBlockBranch[];
	needs_update = false;

	var = 'if_block';

	constructor(
		renderer: Renderer,
		block: Block,
		parent: Wrapper,
		node: EachBlock,
		strip_whitespace: boolean,
		next_sibling: Wrapper
	) {
		super(renderer, block, parent, node);

		this.cannot_use_innerhtml();

		this.branches = [];

		const blocks: Block[] = [];
		let is_dynamic = false;
		let has_intros = false;
		let has_outros = false;

		const create_branches = (node: IfBlock) => {
			const branch = new IfBlockBranch(
				renderer,
				block,
				this,
				node,
				strip_whitespace,
				next_sibling
			);

			this.branches.push(branch);

			blocks.push(branch.block);
			block.add_dependencies(node.expression.dependencies);

			if (branch.block.dependencies.size > 0) {
				// the condition, or its contents, is dynamic
				is_dynamic = true;
				block.add_dependencies(branch.block.dependencies);
			}

			if (branch.dependencies && branch.dependencies.length > 0) {
				// the condition itself is dynamic
				this.needs_update = true;
			}

			if (branch.block.has_intros) has_intros = true;
			if (branch.block.has_outros) has_outros = true;

			if (is_else_if(node.else)) {
				create_branches(node.else.children[0] as IfBlock);
			} else if (node.else) {
				const branch = new IfBlockBranch(
					renderer,
					block,
					this,
					node.else,
					strip_whitespace,
					next_sibling
				);

				this.branches.push(branch);

				blocks.push(branch.block);

				if (branch.block.dependencies.size > 0) {
					is_dynamic = true;
					block.add_dependencies(branch.block.dependencies);
				}

				if (branch.block.has_intros) has_intros = true;
				if (branch.block.has_outros) has_outros = true;
			}
		};

		create_branches(this.node);

		blocks.forEach(block => {
			block.has_update_method = is_dynamic;
			block.has_intro_method = has_intros;
			block.has_outro_method = has_outros;
		});

		renderer.blocks.push(...blocks);
	}

	render(
		block: Block,
		parent_node: string,
		parent_nodes: string
	) {
		const name = this.var;

		const needs_anchor = this.next ? !this.next.is_dom_node() : !parent_node || !this.parent.is_dom_node();
		const anchor = needs_anchor
			? block.get_unique_name(`${name}_anchor`)
			: (this.next && this.next.var) || 'null';

		const has_else = !(this.branches[this.branches.length - 1].condition);
		const if_name = has_else ? '' : `if (${name}) `;

		const dynamic = this.branches[0].block.has_update_method; // can use [0] as proxy for all, since they necessarily have the same value
		const has_intros = this.branches[0].block.has_intro_method;
		const has_outros = this.branches[0].block.has_outro_method;
		const has_transitions = has_intros || has_outros;

		const vars = { name, anchor, if_name, has_else, has_transitions };

		const detaching = (parent_node && parent_node !== '@_document.head') ? '' : 'detaching';

		if (this.node.else) {
			this.branches.forEach(branch => {
				if (branch.snippet) block.add_variable(branch.condition);
			});

			if (has_outros) {
				this.render_compound_with_outros(block, parent_node, parent_nodes, dynamic, vars, detaching);

				block.builders.outro.add_line(`@transition_out(${name});`);
			} else {
				this.render_compound(block, parent_node, parent_nodes, dynamic, vars, detaching);
			}
		} else {
			this.render_simple(block, parent_node, parent_nodes, dynamic, vars, detaching);

			if (has_outros) {
				block.builders.outro.add_line(`@transition_out(${name});`);
			}
		}

		block.builders.create.add_line(`${if_name}${name}.c();`);

		if (parent_nodes && this.renderer.options.hydratable) {
			block.builders.claim.add_line(
				`${if_name}${name}.l(${parent_nodes});`
			);
		}

		if (has_intros || has_outros) {
			block.builders.intro.add_line(`@transition_in(${name});`);
		}

		if (needs_anchor) {
			block.add_element(
				anchor,
				`@empty()`,
				parent_nodes && `@empty()`,
				parent_node
			);
		}

		this.branches.forEach(branch => {
			branch.fragment.render(branch.block, null, 'nodes');
		});
	}

	render_compound(
		block: Block,
		parent_node: string,
		_parent_nodes: string,
		dynamic,
		{ name, anchor, has_else, if_name, has_transitions },
		detaching
	) {
		const select_block_type = this.renderer.component.get_unique_name(`select_block_type`);
		const current_block_type = block.get_unique_name(`current_block_type`);
		const current_block_type_and = has_else ? '' : `${current_block_type} && `;

		/* eslint-disable @typescript-eslint/indent,indent */
		if (this.needs_update) {
			block.builders.init.add_block(deindent`
				function ${select_block_type}(changed, ctx) {
					${this.branches.map(({ dependencies, condition, snippet, block }) => condition
					? deindent`
					${snippet && (
						dependencies.length > 0
							? `if ((${condition} == null) || ${dependencies.map(n => `changed.${n}`).join(' || ')}) ${condition} = !!(${snippet})`
							: `if (${condition} == null) ${condition} = !!(${snippet})`
					)}
					if (${condition}) return ${block.name};`
					: `return ${block.name};`)}
				}
			`);
		} else {
			block.builders.init.add_block(deindent`
				function ${select_block_type}(changed, ctx) {
					${this.branches.map(({ condition, snippet, block }) => condition
					? `if (${snippet || condition}) return ${block.name};`
					: `return ${block.name};`)}
				}
			`);
		}
		/* eslint-enable @typescript-eslint/indent,indent */

		block.builders.init.add_block(deindent`
			var ${current_block_type} = ${select_block_type}(null, ctx);
			var ${name} = ${current_block_type_and}${current_block_type}(ctx);
		`);

		const initial_mount_node = parent_node || '#target';
		const anchor_node = parent_node ? 'null' : 'anchor';
		block.builders.mount.add_line(
			`${if_name}${name}.m(${initial_mount_node}, ${anchor_node});`
		);

		if (this.needs_update) {
			const update_mount_node = this.get_update_mount_node(anchor);

			const change_block = deindent`
				${if_name}${name}.d(1);
				${name} = ${current_block_type_and}${current_block_type}(ctx);
				if (${name}) {
					${name}.c();
					${has_transitions && `@transition_in(${name}, 1);`}
					${name}.m(${update_mount_node}, ${anchor});
				}
			`;

			if (dynamic) {
				block.builders.update.add_block(deindent`
					if (${current_block_type} === (${current_block_type} = ${select_block_type}(changed, ctx)) && ${name}) {
						${name}.p(changed, ctx);
					} else {
						${change_block}
					}
				`);
			} else {
				block.builders.update.add_block(deindent`
					if (${current_block_type} !== (${current_block_type} = ${select_block_type}(changed, ctx))) {
						${change_block}
					}
				`);
			}
		} else if (dynamic) {
			block.builders.update.add_line(`${name}.p(changed, ctx);`);
		}

		block.builders.destroy.add_line(`${if_name}${name}.d(${detaching});`);
	}

	// if any of the siblings have outros, we need to keep references to the blocks
	// (TODO does this only apply to bidi transitions?)
	render_compound_with_outros(
		block: Block,
		parent_node: string,
		_parent_nodes: string,
		dynamic,
		{ name, anchor, has_else, has_transitions },
		detaching
	) {
		const select_block_type = this.renderer.component.get_unique_name(`select_block_type`);
		const current_block_type_index = block.get_unique_name(`current_block_type_index`);
		const previous_block_index = block.get_unique_name(`previous_block_index`);
		const if_block_creators = block.get_unique_name(`if_block_creators`);
		const if_blocks = block.get_unique_name(`if_blocks`);

		const if_current_block_type_index = has_else
			? ''
			: `if (~${current_block_type_index}) `;

		block.add_variable(current_block_type_index);
		block.add_variable(name);

		/* eslint-disable @typescript-eslint/indent,indent */
		block.builders.init.add_block(deindent`
			var ${if_block_creators} = [
				${this.branches.map(branch => branch.block.name).join(',\n')}
			];

			var ${if_blocks} = [];

			${this.needs_update
				? deindent`
					function ${select_block_type}(changed, ctx) {
						${this.branches.map(({ dependencies, condition, snippet }, i) => condition
						? deindent`
						${snippet && `if ((${condition} == null) || ${dependencies.map(n => `changed.${n}`).join(' || ')}) ${condition} = !!(${snippet})`}
						if (${condition}) return ${String(i)};`
						: `return ${i};`)}
						${!has_else && `return -1;`}
					}
				`
				: deindent`
					function ${select_block_type}(changed, ctx) {
						${this.branches.map(({ condition, snippet }, i) => condition
						? `if (${snippet || condition}) return ${String(i)};`
						: `return ${i};`)}
						${!has_else && `return -1;`}
					}
				`}
		`);
		/* eslint-enable @typescript-eslint/indent,indent */

		if (has_else) {
			block.builders.init.add_block(deindent`
				${current_block_type_index} = ${select_block_type}(null, ctx);
				${name} = ${if_blocks}[${current_block_type_index}] = ${if_block_creators}[${current_block_type_index}](ctx);
			`);
		} else {
			block.builders.init.add_block(deindent`
				if (~(${current_block_type_index} = ${select_block_type}(null, ctx))) {
					${name} = ${if_blocks}[${current_block_type_index}] = ${if_block_creators}[${current_block_type_index}](ctx);
				}
			`);
		}

		const initial_mount_node = parent_node || '#target';
		const anchor_node = parent_node ? 'null' : 'anchor';

		block.builders.mount.add_line(
			`${if_current_block_type_index}${if_blocks}[${current_block_type_index}].m(${initial_mount_node}, ${anchor_node});`
		);

		if (this.needs_update) {
			const update_mount_node = this.get_update_mount_node(anchor);

			const destroy_old_block = deindent`
				@group_outros();
				@transition_out(${if_blocks}[${previous_block_index}], 1, 1, () => {
					${if_blocks}[${previous_block_index}] = null;
				});
				@check_outros();
			`;

			const create_new_block = deindent`
				${name} = ${if_blocks}[${current_block_type_index}];
				if (!${name}) {
					${name} = ${if_blocks}[${current_block_type_index}] = ${if_block_creators}[${current_block_type_index}](ctx);
					${name}.c();
				}
				${has_transitions && `@transition_in(${name}, 1);`}
				${name}.m(${update_mount_node}, ${anchor});
			`;

			const change_block = has_else
				? deindent`
					${destroy_old_block}

					${create_new_block}
				`
				: deindent`
					if (${name}) {
						${destroy_old_block}
					}

					if (~${current_block_type_index}) {
						${create_new_block}
					} else {
						${name} = null;
					}
				`;

			if (dynamic) {
				block.builders.update.add_block(deindent`
					var ${previous_block_index} = ${current_block_type_index};
					${current_block_type_index} = ${select_block_type}(changed, ctx);
					if (${current_block_type_index} === ${previous_block_index}) {
						${if_current_block_type_index}${if_blocks}[${current_block_type_index}].p(changed, ctx);
					} else {
						${change_block}
					}
				`);
			} else {
				block.builders.update.add_block(deindent`
					var ${previous_block_index} = ${current_block_type_index};
					${current_block_type_index} = ${select_block_type}(changed, ctx);
					if (${current_block_type_index} !== ${previous_block_index}) {
						${change_block}
					}
				`);
			}
		} else if (dynamic) {
			block.builders.update.add_line(`${name}.p(changed, ctx);`);
		}

		block.builders.destroy.add_line(deindent`
			${if_current_block_type_index}${if_blocks}[${current_block_type_index}].d(${detaching});
		`);
	}

	render_simple(
		block: Block,
		parent_node: string,
		_parent_nodes: string,
		dynamic,
		{ name, anchor, if_name, has_transitions },
		detaching
	) {
		const branch = this.branches[0];

		if (branch.snippet) block.add_variable(branch.condition, branch.snippet);

		block.builders.init.add_block(deindent`
			var ${name} = (${branch.condition}) && ${branch.block.name}(ctx);
		`);

		const initial_mount_node = parent_node || '#target';
		const anchor_node = parent_node ? 'null' : 'anchor';

		block.builders.mount.add_line(
			`if (${name}) ${name}.m(${initial_mount_node}, ${anchor_node});`
		);

		if (branch.dependencies.length > 0) {
			const update_mount_node = this.get_update_mount_node(anchor);

			const enter = dynamic
				? deindent`
					if (${name}) {
						${name}.p(changed, ctx);
						${has_transitions && `@transition_in(${name}, 1);`}
					} else {
						${name} = ${branch.block.name}(ctx);
						${name}.c();
						${has_transitions && `@transition_in(${name}, 1);`}
						${name}.m(${update_mount_node}, ${anchor});
					}
				`
				: deindent`
					if (!${name}) {
						${name} = ${branch.block.name}(ctx);
						${name}.c();
						${has_transitions && `@transition_in(${name}, 1);`}
						${name}.m(${update_mount_node}, ${anchor});
					} ${has_transitions && `else @transition_in(${name}, 1);`}
				`;

			if (branch.snippet) {
				block.builders.update.add_block(`if (${branch.dependencies.map(n => `changed.${n}`).join(' || ')}) ${branch.condition} = ${branch.snippet}`);
			}

			// no `p()` here — we don't want to update outroing nodes,
			// as that will typically result in glitching
			if (branch.block.has_outro_method) {
				block.builders.update.add_block(deindent`
					if (${branch.condition}) {
						${enter}
					} else if (${name}) {
						@group_outros();
						@transition_out(${name}, 1, 1, () => {
							${name} = null;
						});
						@check_outros();
					}
				`);
			} else {
				block.builders.update.add_block(deindent`
					if (${branch.condition}) {
						${enter}
					} else if (${name}) {
						${name}.d(1);
						${name} = null;
					}
				`);
			}
		} else if (dynamic) {
			block.builders.update.add_block(
				`if (${branch.condition}) ${name}.p(changed, ctx);`
			);
		}

		block.builders.destroy.add_line(`${if_name}${name}.d(${detaching});`);
	}
}<|MERGE_RESOLUTION|>--- conflicted
+++ resolved
@@ -62,14 +62,10 @@
 
 		this.block = block.child({
 			comment: create_debugging_comment(node, parent.renderer.component),
-<<<<<<< HEAD
 			name: parent.renderer.component.get_unique_name(
-				(node as IfBlock).expression ? `create_if_block` : `create_else_block`
+				is_else ? `create_else_block` : `create_if_block`
 			),
 			type: (node as IfBlock).expression ? 'if' : 'else'
-=======
-			name: parent.renderer.component.get_unique_name(is_else ? `create_else_block` : `create_if_block`)
->>>>>>> e6862162
 		});
 
 		this.fragment = new FragmentWrapper(renderer, this.block, node.children, parent, strip_whitespace, next_sibling);
