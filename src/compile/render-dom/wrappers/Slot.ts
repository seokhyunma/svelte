--- conflicted
+++ resolved
@@ -141,13 +141,8 @@
 		if (this.dependencies.size > 1) update_conditions = `(${update_conditions})`;
 
 		block.builders.update.addBlock(deindent`
-<<<<<<< HEAD
-			if (${slot} && ${update_conditions}) {
+			if (${slot} && ${slot}.p && ${update_conditions}) {
 				${slot}.p(@get_slot_changes(${slot_definition}, ctx, changed, ${get_slot_changes}), @get_slot_context(${slot_definition}, ctx, ${get_slot_context}));
-=======
-			if (${slot} && ${slot}.p && ${update_conditions}) {
-				${slot}.p(@assign(@assign({}, ${get_slot_changes}(changed)), ctx.$$scope.changed), @get_slot_context(${slot_definition}, ctx, ${get_slot_context}));
->>>>>>> 295019f9
 			}
 		`);
 
