--- conflicted
+++ resolved
@@ -147,7 +147,6 @@
 
 This can improve performance with large arrays and objects that you weren't planning to mutate anyway, since it avoids the cost of making them reactive. Note that raw state can _contain_ reactive state (for example, a raw array of reactive objects).
 
-<<<<<<< HEAD
 ## State options
 
 Both `$state` and `$state.raw` accept an optional second argument that includes an `onchange` function.
@@ -163,9 +162,8 @@
 ```
 
 > The `onchange` function is [untracked](svelte#untrack).
-=======
+
 As with `$state`, you can declare class fields using `$state.raw`.
->>>>>>> 6c9717a9
 
 ## `$state.snapshot`
 
