declare module 'svelte' {
	/**
	 * @deprecated In Svelte 4, components are classes. In Svelte 5, they are functions.
	 * Use `mount` instead to instantiate components.
	 * See [migration guide](https://svelte.dev/docs/svelte/v5-migration-guide#Components-are-no-longer-classes)
	 * for more info.
	 */
	export interface ComponentConstructorOptions<
		Props extends Record<string, any> = Record<string, any>
	> {
		target: Element | Document | ShadowRoot;
		anchor?: Element;
		props?: Props;
		context?: Map<any, any>;
		hydrate?: boolean;
		intro?: boolean;
		recover?: boolean;
		sync?: boolean;
		idPrefix?: string;
		$$inline?: boolean;
	}

	/**
	 * Utility type for ensuring backwards compatibility on a type level that if there's a default slot, add 'children' to the props
	 */
	type Properties<Props, Slots> = Props &
		(Slots extends { default: any }
			? // This is unfortunate because it means "accepts no props" turns into "accepts any prop"
				// but the alternative is non-fixable type errors because of the way TypeScript index
				// signatures work (they will always take precedence and make an impossible-to-satisfy children type).
				Props extends Record<string, never>
				? any
				: { children?: any }
			: {});

	/**
	 * This was the base class for Svelte components in Svelte 4. Svelte 5+ components
	 * are completely different under the hood. For typing, use `Component` instead.
	 * To instantiate components, use `mount` instead.
	 * See [migration guide](https://svelte.dev/docs/svelte/v5-migration-guide#Components-are-no-longer-classes) for more info.
	 */
	export class SvelteComponent<
		Props extends Record<string, any> = Record<string, any>,
		Events extends Record<string, any> = any,
		Slots extends Record<string, any> = any
	> {
		/** The custom element version of the component. Only present if compiled with the `customElement` compiler option */
		static element?: typeof HTMLElement;

		[prop: string]: any;
		/**
		 * @deprecated This constructor only exists when using the `asClassComponent` compatibility helper, which
		 * is a stop-gap solution. Migrate towards using `mount` instead. See
		 * [migration guide](https://svelte.dev/docs/svelte/v5-migration-guide#Components-are-no-longer-classes) for more info.
		 */
		constructor(options: ComponentConstructorOptions<Properties<Props, Slots>>);
		/**
		 * For type checking capabilities only.
		 * Does not exist at runtime.
		 * ### DO NOT USE!
		 */
		$$prop_def: Props; // Without Properties: unnecessary, causes type bugs
		/**
		 * For type checking capabilities only.
		 * Does not exist at runtime.
		 * ### DO NOT USE!
		 */
		$$events_def: Events;
		/**
		 * For type checking capabilities only.
		 * Does not exist at runtime.
		 * ### DO NOT USE!
		 */
		$$slot_def: Slots;
		/**
		 * For type checking capabilities only.
		 * Does not exist at runtime.
		 * ### DO NOT USE!
		 */
		$$bindings?: string;

		/**
		 * @deprecated This method only exists when using one of the legacy compatibility helpers, which
		 * is a stop-gap solution. See [migration guide](https://svelte.dev/docs/svelte/v5-migration-guide#Components-are-no-longer-classes)
		 * for more info.
		 */
		$destroy(): void;

		/**
		 * @deprecated This method only exists when using one of the legacy compatibility helpers, which
		 * is a stop-gap solution. See [migration guide](https://svelte.dev/docs/svelte/v5-migration-guide#Components-are-no-longer-classes)
		 * for more info.
		 */
		$on<K extends Extract<keyof Events, string>>(
			type: K,
			callback: (e: Events[K]) => void
		): () => void;

		/**
		 * @deprecated This method only exists when using one of the legacy compatibility helpers, which
		 * is a stop-gap solution. See [migration guide](https://svelte.dev/docs/svelte/v5-migration-guide#Components-are-no-longer-classes)
		 * for more info.
		 */
		$set(props: Partial<Props>): void;
	}

	const brand: unique symbol;
	type Brand<B> = { [brand]: B };
	type Branded<T, B> = T & Brand<B>;

	/**
	 * Internal implementation details that vary between environments
	 */
	export type ComponentInternals = Branded<{}, 'ComponentInternals'>;

	/**
	 * Can be used to create strongly typed Svelte components.
	 *
	 * #### Example:
	 *
	 * You have component library on npm called `component-library`, from which
	 * you export a component called `MyComponent`. For Svelte+TypeScript users,
	 * you want to provide typings. Therefore you create a `index.d.ts`:
	 * ```ts
	 * import type { Component } from 'svelte';
	 * export declare const MyComponent: Component<{ foo: string }> {}
	 * ```
	 * Typing this makes it possible for IDEs like VS Code with the Svelte extension
	 * to provide intellisense and to use the component like this in a Svelte file
	 * with TypeScript:
	 * ```svelte
	 * <script lang="ts">
	 * 	import { MyComponent } from "component-library";
	 * </script>
	 * <MyComponent foo={'bar'} />
	 * ```
	 */
	export interface Component<
		Props extends Record<string, any> = {},
		Exports extends Record<string, any> = {},
		Bindings extends keyof Props | '' = string
	> {
		/**
		 * @param internal An internal object used by Svelte. Do not use or modify.
		 * @param props The props passed to the component.
		 */
		(
			this: void,
			internals: ComponentInternals,
			props: Props
		): {
			/**
			 * @deprecated This method only exists when using one of the legacy compatibility helpers, which
			 * is a stop-gap solution. See [migration guide](https://svelte.dev/docs/svelte/v5-migration-guide#Components-are-no-longer-classes)
			 * for more info.
			 */
			$on?(type: string, callback: (e: any) => void): () => void;
			/**
			 * @deprecated This method only exists when using one of the legacy compatibility helpers, which
			 * is a stop-gap solution. See [migration guide](https://svelte.dev/docs/svelte/v5-migration-guide#Components-are-no-longer-classes)
			 * for more info.
			 */
			$set?(props: Partial<Props>): void;
		} & Exports;
		/** The custom element version of the component. Only present if compiled with the `customElement` compiler option */
		element?: typeof HTMLElement;
		/** Does not exist at runtime, for typing capabilities only. DO NOT USE */
		z_$$bindings?: Bindings;
	}

	/**
	 * @deprecated Use `Component` instead. See [migration guide](https://svelte.dev/docs/svelte/v5-migration-guide#Components-are-no-longer-classes) for more information.
	 */
	export class SvelteComponentTyped<
		Props extends Record<string, any> = Record<string, any>,
		Events extends Record<string, any> = any,
		Slots extends Record<string, any> = any
	> extends SvelteComponent<Props, Events, Slots> {}

	/**
	 * @deprecated The new `Component` type does not have a dedicated Events type. Use `ComponentProps` instead.
	 *
	 * @description
	 * Convenience type to get the events the given component expects. Example:
	 * ```html
	 * <script lang="ts">
	 *    import type { ComponentEvents } from 'svelte';
	 *    import Component from './Component.svelte';
	 *
	 *    function handleCloseEvent(event: ComponentEvents<Component>['close']) {
	 *       console.log(event.detail);
	 *    }
	 * </script>
	 *
	 * <Component on:close={handleCloseEvent} />
	 * ```
	 */
	export type ComponentEvents<Comp extends SvelteComponent> =
		Comp extends SvelteComponent<any, infer Events> ? Events : never;

	/**
	 * Convenience type to get the props the given component expects.
	 *
	 * Example: Ensure a variable contains the props expected by `MyComponent`:
	 *
	 * ```ts
	 * import type { ComponentProps } from 'svelte';
	 * import MyComponent from './MyComponent.svelte';
	 *
	 * // Errors if these aren't the correct props expected by MyComponent.
	 * const props: ComponentProps<typeof MyComponent> = { foo: 'bar' };
	 * ```
	 *
	 * > [!NOTE] In Svelte 4, you would do `ComponentProps<MyComponent>` because `MyComponent` was a class.
	 *
	 * Example: A generic function that accepts some component and infers the type of its props:
	 *
	 * ```ts
	 * import type { Component, ComponentProps } from 'svelte';
	 * import MyComponent from './MyComponent.svelte';
	 *
	 * function withProps<TComponent extends Component<any>>(
	 * 	component: TComponent,
	 * 	props: ComponentProps<TComponent>
	 * ) {};
	 *
	 * // Errors if the second argument is not the correct props expected by the component in the first argument.
	 * withProps(MyComponent, { foo: 'bar' });
	 * ```
	 */
	export type ComponentProps<Comp extends SvelteComponent | Component<any, any>> =
		Comp extends SvelteComponent<infer Props>
			? Props
			: Comp extends Component<infer Props, any>
				? Props
				: never;

	/**
	 * @deprecated This type is obsolete when working with the new `Component` type.
	 *
	 * @description
	 * Convenience type to get the type of a Svelte component. Useful for example in combination with
	 * dynamic components using `<svelte:component>`.
	 *
	 * Example:
	 * ```html
	 * <script lang="ts">
	 * 	import type { ComponentType, SvelteComponent } from 'svelte';
	 * 	import Component1 from './Component1.svelte';
	 * 	import Component2 from './Component2.svelte';
	 *
	 * 	const component: ComponentType = someLogic() ? Component1 : Component2;
	 * 	const componentOfCertainSubType: ComponentType<SvelteComponent<{ needsThisProp: string }>> = someLogic() ? Component1 : Component2;
	 * </script>
	 *
	 * <svelte:component this={component} />
	 * <svelte:component this={componentOfCertainSubType} needsThisProp="hello" />
	 * ```
	 */
	export type ComponentType<Comp extends SvelteComponent = SvelteComponent> = (new (
		options: ComponentConstructorOptions<
			Comp extends SvelteComponent<infer Props> ? Props : Record<string, any>
		>
	) => Comp) & {
		/** The custom element version of the component. Only present if compiled with the `customElement` compiler option */
		element?: typeof HTMLElement;
	};

	const SnippetReturn: unique symbol;

	// Use an interface instead of a type, makes for better intellisense info because the type is named in more situations.
	/**
	 * The type of a `#snippet` block. You can use it to (for example) express that your component expects a snippet of a certain type:
	 * ```ts
	 * let { banner }: { banner: Snippet<[{ text: string }]> } = $props();
	 * ```
	 * You can only call a snippet through the `{@render ...}` tag.
	 *
	 * See the [snippet documentation](https://svelte.dev/docs/svelte/snippet) for more info.
	 *
	 * @template Parameters the parameters that the snippet expects (if any) as a tuple.
	 */
	export interface Snippet<Parameters extends unknown[] = []> {
		(
			this: void,
			// this conditional allows tuples but not arrays. Arrays would indicate a
			// rest parameter type, which is not supported. If rest parameters are added
			// in the future, the condition can be removed.
			...args: number extends Parameters['length'] ? never : Parameters
		): {
			'{@render ...} must be called with a Snippet': "import type { Snippet } from 'svelte'";
		} & typeof SnippetReturn;
	}

	interface DispatchOptions {
		cancelable?: boolean;
	}

	export interface EventDispatcher<EventMap extends Record<string, any>> {
		// Implementation notes:
		// - undefined extends X instead of X extends undefined makes this work better with both strict and nonstrict mode
		// - | null | undefined is added for convenience, as they are equivalent for the custom event constructor (both result in a null detail)
		<Type extends keyof EventMap>(
			...args: null extends EventMap[Type]
				? [type: Type, parameter?: EventMap[Type] | null | undefined, options?: DispatchOptions]
				: undefined extends EventMap[Type]
					? [type: Type, parameter?: EventMap[Type] | null | undefined, options?: DispatchOptions]
					: [type: Type, parameter: EventMap[Type], options?: DispatchOptions]
		): boolean;
	}

	/**
	 * Defines the options accepted by the `mount()` function.
	 */
	export type MountOptions<Props extends Record<string, any> = Record<string, any>> = {
		/**
		 * Target element where the component will be mounted.
		 */
		target: Document | Element | ShadowRoot;
		/**
		 * Optional node inside `target`. When specified, it is used to render the component immediately before it.
		 */
		anchor?: Node;
		/**
		 * Allows the specification of events.
		 * @deprecated Use callback props instead.
		 */
		events?: Record<string, (e: any) => any>;
		/**
		 * Can be accessed via `getContext()` at the component level.
		 */
		context?: Map<any, any>;
		/**
		 * Whether or not to play transitions on initial render.
		 * @default true
		 */
		intro?: boolean;
	} & ({} extends Props
		? {
				/**
				 * Component properties.
				 */
				props?: Props;
			}
		: {
				/**
				 * Component properties.
				 */
				props: Props;
			});
	/**
	 * Returns an [`AbortSignal`](https://developer.mozilla.org/en-US/docs/Web/API/AbortSignal) that aborts when the current [derived](https://svelte.dev/docs/svelte/$derived) or [effect](https://svelte.dev/docs/svelte/$effect) re-runs or is destroyed.
	 *
	 * Must be called while a derived or effect is running.
	 *
	 * ```svelte
	 * <script>
	 * 	import { getAbortSignal } from 'svelte';
	 *
	 * 	let { id } = $props();
	 *
	 * 	async function getData(id) {
	 * 		const response = await fetch(`/items/${id}`, {
	 * 			signal: getAbortSignal()
	 * 		});
	 *
	 * 		return await response.json();
	 * 	}
	 *
	 * 	const data = $derived(await getData(id));
	 * </script>
	 * ```
	 */
	export function getAbortSignal(): AbortSignal;
	/**
	 * `onMount`, like [`$effect`](https://svelte.dev/docs/svelte/$effect), schedules a function to run as soon as the component has been mounted to the DOM.
	 * Unlike `$effect`, the provided function only runs once.
	 *
	 * It must be called during the component's initialisation (but doesn't need to live _inside_ the component;
	 * it can be called from an external module). If a function is returned _synchronously_ from `onMount`,
	 * it will be called when the component is unmounted.
	 *
	 * `onMount` functions do not run during [server-side rendering](https://svelte.dev/docs/svelte/svelte-server#render).
	 *
	 * */
	export function onMount<T>(fn: () => NotFunction<T> | Promise<NotFunction<T>> | (() => any)): void;
	/**
	 * Schedules a callback to run immediately before the component is unmounted.
	 *
	 * Out of `onMount`, `beforeUpdate`, `afterUpdate` and `onDestroy`, this is the
	 * only one that runs inside a server-side component.
	 *
	 * */
	export function onDestroy(fn: () => any): void;
	/**
	 * Creates an event dispatcher that can be used to dispatch [component events](https://svelte.dev/docs/svelte/legacy-on#Component-events).
	 * Event dispatchers are functions that can take two arguments: `name` and `detail`.
	 *
	 * Component events created with `createEventDispatcher` create a
	 * [CustomEvent](https://developer.mozilla.org/en-US/docs/Web/API/CustomEvent).
	 * These events do not [bubble](https://developer.mozilla.org/en-US/docs/Learn/JavaScript/Building_blocks/Events#Event_bubbling_and_capture).
	 * The `detail` argument corresponds to the [CustomEvent.detail](https://developer.mozilla.org/en-US/docs/Web/API/CustomEvent/detail)
	 * property and can contain any type of data.
	 *
	 * The event dispatcher can be typed to narrow the allowed event names and the type of the `detail` argument:
	 * ```ts
	 * const dispatch = createEventDispatcher<{
	 *  loaded: null; // does not take a detail argument
	 *  change: string; // takes a detail argument of type string, which is required
	 *  optional: number | null; // takes an optional detail argument of type number
	 * }>();
	 * ```
	 *
	 * @deprecated Use callback props and/or the `$host()` rune instead — see [migration guide](https://svelte.dev/docs/svelte/v5-migration-guide#Event-changes-Component-events)
	 * */
	export function createEventDispatcher<EventMap extends Record<string, any> = any>(): EventDispatcher<EventMap>;
	/**
	 * Schedules a callback to run immediately before the component is updated after any state change.
	 *
	 * The first time the callback runs will be before the initial `onMount`.
	 *
	 * In runes mode use `$effect.pre` instead.
	 *
	 * @deprecated Use [`$effect.pre`](https://svelte.dev/docs/svelte/$effect#$effect.pre) instead
	 * */
	export function beforeUpdate(fn: () => void): void;
	/**
	 * Schedules a callback to run immediately after the component has been updated.
	 *
	 * The first time the callback runs will be after the initial `onMount`.
	 *
	 * In runes mode use `$effect` instead.
	 *
	 * @deprecated Use [`$effect`](https://svelte.dev/docs/svelte/$effect) instead
	 * */
	export function afterUpdate(fn: () => void): void;
	type Getters<T> = {
		[K in keyof T]: () => T[K];
	};
	export interface StateOptions {
		onchange?: () => unknown;
	}
	/**
	 * Synchronously flush any pending updates.
	 * Returns void if no callback is provided, otherwise returns the result of calling the callback.
	 * */
	export function flushSync<T = void>(fn?: (() => T) | undefined): T;
	/**
	 * Create a snippet programmatically
	 * */
	export function createRawSnippet<Params extends unknown[]>(fn: (...params: Getters<Params>) => {
		render: () => string;
		setup?: (element: Element) => void | (() => void);
	}): Snippet<Params>;
	/** Anything except a function */
	type NotFunction<T> = T extends Function ? never : T;
	/**
	 * Retrieves the context that belongs to the closest parent component with the specified `key`.
	 * Must be called during component initialisation.
	 *
	 * */
	export function getContext<T>(key: any): T;
	/**
	 * Associates an arbitrary `context` object with the current component and the specified `key`
	 * and returns that object. The context is then available to children of the component
	 * (including slotted content) with `getContext`.
	 *
	 * Like lifecycle functions, this must be called during component initialisation.
	 *
	 * */
	export function setContext<T>(key: any, context: T): T;
	/**
	 * Checks whether a given `key` has been set in the context of a parent component.
	 * Must be called during component initialisation.
	 *
	 * */
	export function hasContext(key: any): boolean;
	/**
	 * Retrieves the whole context map that belongs to the closest parent component.
	 * Must be called during component initialisation. Useful, for example, if you
	 * programmatically create a component and want to pass the existing context to it.
	 *
	 * */
	export function getAllContexts<T extends Map<any, any> = Map<any, any>>(): T;
	/**
	 * Mounts a component to the given target and returns the exports and potentially the props (if compiled with `accessors: true`) of the component.
	 * Transitions will play during the initial render unless the `intro` option is set to `false`.
	 *
	 * */
	export function mount<Props extends Record<string, any>, Exports extends Record<string, any>>(component: ComponentType<SvelteComponent<Props>> | Component<Props, Exports, any>, options: MountOptions<Props>): Exports;
	/**
	 * Hydrates a component on the given target and returns the exports and potentially the props (if compiled with `accessors: true`) of the component
	 *
	 * */
	export function hydrate<Props extends Record<string, any>, Exports extends Record<string, any>>(component: ComponentType<SvelteComponent<Props>> | Component<Props, Exports, any>, options: {} extends Props ? {
		target: Document | Element | ShadowRoot;
		props?: Props;
		events?: Record<string, (e: any) => any>;
		context?: Map<any, any>;
		intro?: boolean;
		recover?: boolean;
	} : {
		target: Document | Element | ShadowRoot;
		props: Props;
		events?: Record<string, (e: any) => any>;
		context?: Map<any, any>;
		intro?: boolean;
		recover?: boolean;
	}): Exports;
	/**
	 * Unmounts a component that was previously mounted using `mount` or `hydrate`.
	 *
	 * Since 5.13.0, if `options.outro` is `true`, [transitions](https://svelte.dev/docs/svelte/transition) will play before the component is removed from the DOM.
	 *
	 * Returns a `Promise` that resolves after transitions have completed if `options.outro` is true, or immediately otherwise (prior to 5.13.0, returns `void`).
	 *
	 * ```js
	 * import { mount, unmount } from 'svelte';
	 * import App from './App.svelte';
	 *
	 * const app = mount(App, { target: document.body });
	 *
	 * // later...
	 * unmount(app, { outro: true });
	 * ```
	 * */
	export function unmount(component: Record<string, any>, options?: {
		outro?: boolean;
	} | undefined): Promise<void>;
<<<<<<< HEAD
=======
	/**
	 * Returns a promise that resolves once any pending state changes have been applied.
	 * */
	export function tick(): Promise<void>;
	/**
	 * Returns a promise that resolves once any state changes, and asynchronous work resulting from them,
	 * have resolved and the DOM has been updated
	 * @since 5.36
	 */
	export function settled(): Promise<void>;
	/**
	 * When used inside a [`$derived`](https://svelte.dev/docs/svelte/$derived) or [`$effect`](https://svelte.dev/docs/svelte/$effect),
	 * any state read inside `fn` will not be treated as a dependency.
	 *
	 * ```ts
	 * $effect(() => {
	 *   // this will run when `data` changes, but not when `time` changes
	 *   save(data, {
	 *     timestamp: untrack(() => time)
	 *   });
	 * });
	 * ```
	 * */
	export function untrack<T>(fn: () => T): T;
	type Getters<T> = {
		[K in keyof T]: () => T[K];
	};
>>>>>>> 6c9717a9

	export {};
}

declare module 'svelte/action' {
	/**
	 * Actions can return an object containing the two properties defined in this interface. Both are optional.
	 * - update: An action can have a parameter. This method will be called whenever that parameter changes,
	 *   immediately after Svelte has applied updates to the markup. `ActionReturn` and `ActionReturn<undefined>` both
	 *   mean that the action accepts no parameters.
	 * - destroy: Method that is called after the element is unmounted
	 *
	 * Additionally, you can specify which additional attributes and events the action enables on the applied element.
	 * This applies to TypeScript typings only and has no effect at runtime.
	 *
	 * Example usage:
	 * ```ts
	 * interface Attributes {
	 * 	newprop?: string;
	 * 	'on:event': (e: CustomEvent<boolean>) => void;
	 * }
	 *
	 * export function myAction(node: HTMLElement, parameter: Parameter): ActionReturn<Parameter, Attributes> {
	 * 	// ...
	 * 	return {
	 * 		update: (updatedParameter) => {...},
	 * 		destroy: () => {...}
	 * 	};
	 * }
	 * ```
	 */
	export interface ActionReturn<
		Parameter = undefined,
		Attributes extends Record<string, any> = Record<never, any>
	> {
		update?: (parameter: Parameter) => void;
		destroy?: () => void;
		/**
		 * ### DO NOT USE THIS
		 * This exists solely for type-checking and has no effect at runtime.
		 * Set this through the `Attributes` generic instead.
		 */
		$$_attributes?: Attributes;
	}

	/**
	 * Actions are functions that are called when an element is created.
	 * You can use this interface to type such actions.
	 * The following example defines an action that only works on `<div>` elements
	 * and optionally accepts a parameter which it has a default value for:
	 * ```ts
	 * export const myAction: Action<HTMLDivElement, { someProperty: boolean } | undefined> = (node, param = { someProperty: true }) => {
	 *   // ...
	 * }
	 * ```
	 * `Action<HTMLDivElement>` and `Action<HTMLDivElement, undefined>` both signal that the action accepts no parameters.
	 *
	 * You can return an object with methods `update` and `destroy` from the function and type which additional attributes and events it has.
	 * See interface `ActionReturn` for more details.
	 */
	export interface Action<
		Element = HTMLElement,
		Parameter = undefined,
		Attributes extends Record<string, any> = Record<never, any>
	> {
		<Node extends Element>(
			...args: undefined extends Parameter
				? [node: Node, parameter?: Parameter]
				: [node: Node, parameter: Parameter]
		): void | ActionReturn<Parameter, Attributes>;
	}

	// Implementation notes:
	// - undefined extends X instead of X extends undefined makes this work better with both strict and nonstrict mode

	export {};
}

declare module 'svelte/animate' {
	// todo: same as Transition, should it be shared?
	export interface AnimationConfig {
		delay?: number;
		duration?: number;
		easing?: (t: number) => number;
		css?: (t: number, u: number) => string;
		tick?: (t: number, u: number) => void;
	}

	export interface FlipParams {
		delay?: number;
		duration?: number | ((len: number) => number);
		easing?: (t: number) => number;
	}
	/**
	 * The flip function calculates the start and end position of an element and animates between them, translating the x and y values.
	 * `flip` stands for [First, Last, Invert, Play](https://aerotwist.com/blog/flip-your-animations/).
	 *
	 * */
	export function flip(node: Element, { from, to }: {
		from: DOMRect;
		to: DOMRect;
	}, params?: FlipParams): AnimationConfig;

	export {};
}

declare module 'svelte/attachments' {
	/**
	 * An [attachment](https://svelte.dev/docs/svelte/@attach) is a function that runs when an element is mounted
	 * to the DOM, and optionally returns a function that is called when the element is later removed.
	 *
	 * It can be attached to an element with an `{@attach ...}` tag, or by spreading an object containing
	 * a property created with [`createAttachmentKey`](https://svelte.dev/docs/svelte/svelte-attachments#createAttachmentKey).
	 */
	export interface Attachment<T extends EventTarget = Element> {
		(element: T): void | (() => void);
	}
	/**
	 * Creates an object key that will be recognised as an attachment when the object is spread onto an element,
	 * as a programmatic alternative to using `{@attach ...}`. This can be useful for library authors, though
	 * is generally not needed when building an app.
	 *
	 * ```svelte
	 * <script>
	 * 	import { createAttachmentKey } from 'svelte/attachments';
	 *
	 * 	const props = {
	 * 		class: 'cool',
	 * 		onclick: () => alert('clicked'),
	 * 		[createAttachmentKey()]: (node) => {
	 * 			node.textContent = 'attached!';
	 * 		}
	 * 	};
	 * </script>
	 *
	 * <button {...props}>click me</button>
	 * ```
	 * @since 5.29
	 */
	export function createAttachmentKey(): symbol;
	/**
	 * Converts an [action](https://svelte.dev/docs/svelte/use) into an [attachment](https://svelte.dev/docs/svelte/@attach) keeping the same behavior.
	 * It's useful if you want to start using attachments on components but you have actions provided by a library.
	 *
	 * Note that the second argument, if provided, must be a function that _returns_ the argument to the
	 * action function, not the argument itself.
	 *
	 * ```svelte
	 * <!-- with an action -->
	 * <div use:foo={bar}>...</div>
	 *
	 * <!-- with an attachment -->
	 * <div {@attach fromAction(foo, () => bar)}>...</div>
	 * ```
	 * */
	export function fromAction<E extends EventTarget, T extends unknown>(action: Action<E, T> | ((element: E, arg: T) => void | ActionReturn<T>), fn: () => T): Attachment<E>;
	/**
	 * Converts an [action](https://svelte.dev/docs/svelte/use) into an [attachment](https://svelte.dev/docs/svelte/@attach) keeping the same behavior.
	 * It's useful if you want to start using attachments on components but you have actions provided by a library.
	 *
	 * Note that the second argument, if provided, must be a function that _returns_ the argument to the
	 * action function, not the argument itself.
	 *
	 * ```svelte
	 * <!-- with an action -->
	 * <div use:foo={bar}>...</div>
	 *
	 * <!-- with an attachment -->
	 * <div {@attach fromAction(foo, () => bar)}>...</div>
	 * ```
	 * */
	export function fromAction<E extends EventTarget>(action: Action<E, void> | ((element: E) => void | ActionReturn<void>)): Attachment<E>;
	/**
	 * Actions can return an object containing the two properties defined in this interface. Both are optional.
	 * - update: An action can have a parameter. This method will be called whenever that parameter changes,
	 *   immediately after Svelte has applied updates to the markup. `ActionReturn` and `ActionReturn<undefined>` both
	 *   mean that the action accepts no parameters.
	 * - destroy: Method that is called after the element is unmounted
	 *
	 * Additionally, you can specify which additional attributes and events the action enables on the applied element.
	 * This applies to TypeScript typings only and has no effect at runtime.
	 *
	 * Example usage:
	 * ```ts
	 * interface Attributes {
	 * 	newprop?: string;
	 * 	'on:event': (e: CustomEvent<boolean>) => void;
	 * }
	 *
	 * export function myAction(node: HTMLElement, parameter: Parameter): ActionReturn<Parameter, Attributes> {
	 * 	// ...
	 * 	return {
	 * 		update: (updatedParameter) => {...},
	 * 		destroy: () => {...}
	 * 	};
	 * }
	 * ```
	 */
	interface ActionReturn<
		Parameter = undefined,
		Attributes extends Record<string, any> = Record<never, any>
	> {
		update?: (parameter: Parameter) => void;
		destroy?: () => void;
		/**
		 * ### DO NOT USE THIS
		 * This exists solely for type-checking and has no effect at runtime.
		 * Set this through the `Attributes` generic instead.
		 */
		$$_attributes?: Attributes;
	}

	/**
	 * Actions are functions that are called when an element is created.
	 * You can use this interface to type such actions.
	 * The following example defines an action that only works on `<div>` elements
	 * and optionally accepts a parameter which it has a default value for:
	 * ```ts
	 * export const myAction: Action<HTMLDivElement, { someProperty: boolean } | undefined> = (node, param = { someProperty: true }) => {
	 *   // ...
	 * }
	 * ```
	 * `Action<HTMLDivElement>` and `Action<HTMLDivElement, undefined>` both signal that the action accepts no parameters.
	 *
	 * You can return an object with methods `update` and `destroy` from the function and type which additional attributes and events it has.
	 * See interface `ActionReturn` for more details.
	 */
	interface Action<
		Element = HTMLElement,
		Parameter = undefined,
		Attributes extends Record<string, any> = Record<never, any>
	> {
		<Node extends Element>(
			...args: undefined extends Parameter
				? [node: Node, parameter?: Parameter]
				: [node: Node, parameter: Parameter]
		): void | ActionReturn<Parameter, Attributes>;
	}

	// Implementation notes:
	// - undefined extends X instead of X extends undefined makes this work better with both strict and nonstrict mode

	export {};
}

declare module 'svelte/compiler' {
	import type { SourceMap } from 'magic-string';
	import type { ArrayExpression, ArrowFunctionExpression, VariableDeclaration, VariableDeclarator, Expression, Identifier, MemberExpression, Node, ObjectExpression, Pattern, Program, ChainExpression, SimpleCallExpression, SequenceExpression } from 'estree';
	import type { Location } from 'locate-character';
	/**
	 * `compile` converts your `.svelte` source code into a JavaScript module that exports a component
	 *
	 * @param source The component source code
	 * @param options The compiler options
	 * */
	export function compile(source: string, options: CompileOptions): CompileResult;
	/**
	 * `compileModule` takes your JavaScript source code containing runes, and turns it into a JavaScript module.
	 *
	 * @param source The component source code
	 * */
	export function compileModule(source: string, options: ModuleCompileOptions): CompileResult;
	/**
	 * The parse function parses a component, returning only its abstract syntax tree.
	 *
	 * The `modern` option (`false` by default in Svelte 5) makes the parser return a modern AST instead of the legacy AST.
	 * `modern` will become `true` by default in Svelte 6, and the option will be removed in Svelte 7.
	 *
	 * */
	export function parse(source: string, options: {
		filename?: string;
		modern: true;
		loose?: boolean;
	}): AST.Root;
	/**
	 * The parse function parses a component, returning only its abstract syntax tree.
	 *
	 * The `modern` option (`false` by default in Svelte 5) makes the parser return a modern AST instead of the legacy AST.
	 * `modern` will become `true` by default in Svelte 6, and the option will be removed in Svelte 7.
	 *
	 * */
	export function parse(source: string, options?: {
		filename?: string;
		modern?: false;
		loose?: boolean;
	} | undefined): Record<string, any>;
	/**
	 * @deprecated Replace this with `import { walk } from 'estree-walker'`
	 * */
	export function walk(): never;
	/**
	 * The result of a preprocessor run. If the preprocessor does not return a result, it is assumed that the code is unchanged.
	 */
	export interface Processed {
		/**
		 * The new code
		 */
		code: string;
		/**
		 * A source map mapping back to the original code
		 */
		map?: string | object; // we are opaque with the type here to avoid dependency on the remapping module for our public types.
		/**
		 * A list of additional files to watch for changes
		 */
		dependencies?: string[];
		/**
		 * Only for script/style preprocessors: The updated attributes to set on the tag. If undefined, attributes stay unchanged.
		 */
		attributes?: Record<string, string | boolean>;
		toString?: () => string;
	}

	/**
	 * A markup preprocessor that takes a string of code and returns a processed version.
	 */
	export type MarkupPreprocessor = (options: {
		/**
		 * The whole Svelte file content
		 */
		content: string;
		/**
		 * The filename of the Svelte file
		 */
		filename?: string;
	}) => Processed | void | Promise<Processed | void>;

	/**
	 * A script/style preprocessor that takes a string of code and returns a processed version.
	 */
	export type Preprocessor = (options: {
		/**
		 * The script/style tag content
		 */
		content: string;
		/**
		 * The attributes on the script/style tag
		 */
		attributes: Record<string, string | boolean>;
		/**
		 * The whole Svelte file content
		 */
		markup: string;
		/**
		 * The filename of the Svelte file
		 */
		filename?: string;
	}) => Processed | void | Promise<Processed | void>;

	/**
	 * A preprocessor group is a set of preprocessors that are applied to a Svelte file.
	 */
	export interface PreprocessorGroup {
		/** Name of the preprocessor. Will be a required option in the next major version */
		name?: string;
		markup?: MarkupPreprocessor;
		style?: Preprocessor;
		script?: Preprocessor;
	}
	/** The return value of `compile` from `svelte/compiler` */
	export interface CompileResult {
		/** The compiled JavaScript */
		js: {
			/** The generated code */
			code: string;
			/** A source map */
			map: SourceMap;
		};
		/** The compiled CSS */
		css: null | {
			/** The generated code */
			code: string;
			/** A source map */
			map: SourceMap;
			/** Whether or not the CSS includes global rules */
			hasGlobal: boolean;
		};
		/**
		 * An array of warning objects that were generated during compilation. Each warning has several properties:
		 * - `code` is a string identifying the category of warning
		 * - `message` describes the issue in human-readable terms
		 * - `start` and `end`, if the warning relates to a specific location, are objects with `line`, `column` and `character` properties
		 */
		warnings: Warning[];
		/**
		 * Metadata about the compiled component
		 */
		metadata: {
			/**
			 * Whether the file was compiled in runes mode, either because of an explicit option or inferred from usage.
			 * For `compileModule`, this is always `true`
			 */
			runes: boolean;
		};
		/** The AST */
		ast: any;
	}

	export interface Warning extends ICompileDiagnostic {}

	export interface CompileError extends ICompileDiagnostic {}

	type CssHashGetter = (args: {
		name: string;
		filename: string;
		css: string;
		hash: (input: string) => string;
	}) => string;

	export interface CompileOptions extends ModuleCompileOptions {
		/**
		 * Sets the name of the resulting JavaScript class (though the compiler will rename it if it would otherwise conflict with other variables in scope).
		 * If unspecified, will be inferred from `filename`
		 */
		name?: string;
		/**
		 * If `true`, tells the compiler to generate a custom element constructor instead of a regular Svelte component.
		 *
		 * @default false
		 */
		customElement?: boolean;
		/**
		 * If `true`, getters and setters will be created for the component's props. If `false`, they will only be created for readonly exported values (i.e. those declared with `const`, `class` and `function`). If compiling with `customElement: true` this option defaults to `true`.
		 *
		 * @default false
		 * @deprecated This will have no effect in runes mode
		 */
		accessors?: boolean;
		/**
		 * The namespace of the element; e.g., `"html"`, `"svg"`, `"mathml"`.
		 *
		 * @default 'html'
		 */
		namespace?: Namespace;
		/**
		 * If `true`, tells the compiler that you promise not to mutate any objects.
		 * This allows it to be less conservative about checking whether values have changed.
		 *
		 * @default false
		 * @deprecated This will have no effect in runes mode
		 */
		immutable?: boolean;
		/**
		 * - `'injected'`: styles will be included in the `head` when using `render(...)`, and injected into the document (if not already present) when the component mounts. For components compiled as custom elements, styles are injected to the shadow root.
		 * - `'external'`: the CSS will only be returned in the `css` field of the compilation result. Most Svelte bundler plugins will set this to `'external'` and use the CSS that is statically generated for better performance, as it will result in smaller JavaScript bundles and the output can be served as cacheable `.css` files.
		 * This is always `'injected'` when compiling with `customElement` mode.
		 */
		css?: 'injected' | 'external';
		/**
		 * A function that takes a `{ hash, css, name, filename }` argument and returns the string that is used as a classname for scoped CSS.
		 * It defaults to returning `svelte-${hash(css)}`.
		 *
		 * @default undefined
		 */
		cssHash?: CssHashGetter;
		/**
		 * If `true`, your HTML comments will be preserved in the output. By default, they are stripped out.
		 *
		 * @default false
		 */
		preserveComments?: boolean;
		/**
		 *  If `true`, whitespace inside and between elements is kept as you typed it, rather than removed or collapsed to a single space where possible.
		 *
		 * @default false
		 */
		preserveWhitespace?: boolean;
		/**
		 * Which strategy to use when cloning DOM fragments:
		 *
		 * - `html` populates a `<template>` with `innerHTML` and clones it. This is faster, but cannot be used if your app's [Content Security Policy](https://developer.mozilla.org/en-US/docs/Web/HTTP/Guides/CSP) includes [`require-trusted-types-for 'script'`](https://developer.mozilla.org/en-US/docs/Web/HTTP/Reference/Headers/Content-Security-Policy/require-trusted-types-for)
		 * - `tree` creates the fragment one element at a time and _then_ clones it. This is slower, but works everywhere
		 *
		 * @default 'html'
		 * @since 5.33
		 */
		fragments?: 'html' | 'tree';
		/**
		 * Set to `true` to force the compiler into runes mode, even if there are no indications of runes usage.
		 * Set to `false` to force the compiler into ignoring runes, even if there are indications of runes usage.
		 * Set to `undefined` (the default) to infer runes mode from the component code.
		 * Is always `true` for JS/TS modules compiled with Svelte.
		 * Will be `true` by default in Svelte 6.
		 * Note that setting this to `true` in your `svelte.config.js` will force runes mode for your entire project, including components in `node_modules`,
		 * which is likely not what you want. If you're using Vite, consider using [dynamicCompileOptions](https://github.com/sveltejs/vite-plugin-svelte/blob/main/docs/config.md#dynamiccompileoptions) instead.
		 * @default undefined
		 */
		runes?: boolean | undefined;
		/**
		 *  If `true`, exposes the Svelte major version in the browser by adding it to a `Set` stored in the global `window.__svelte.v`.
		 *
		 * @default true
		 */
		discloseVersion?: boolean;
		/**
		 * @deprecated Use these only as a temporary solution before migrating your code
		 */
		compatibility?: {
			/**
			 * Applies a transformation so that the default export of Svelte files can still be instantiated the same way as in Svelte 4 —
			 * as a class when compiling for the browser (as though using `createClassComponent(MyComponent, {...})` from `svelte/legacy`)
			 * or as an object with a `.render(...)` method when compiling for the server
			 * @default 5
			 */
			componentApi?: 4 | 5;
		};
		/**
		 * An initial sourcemap that will be merged into the final output sourcemap.
		 * This is usually the preprocessor sourcemap.
		 *
		 * @default null
		 */
		sourcemap?: object | string;
		/**
		 * Used for your JavaScript sourcemap.
		 *
		 * @default null
		 */
		outputFilename?: string;
		/**
		 * Used for your CSS sourcemap.
		 *
		 * @default null
		 */
		cssOutputFilename?: string;
		/**
		 * If `true`, compiles components with hot reloading support.
		 *
		 * @default false
		 */
		hmr?: boolean;
		/**
		 * If `true`, returns the modern version of the AST.
		 * Will become `true` by default in Svelte 6, and the option will be removed in Svelte 7.
		 *
		 * @default false
		 */
		modernAst?: boolean;
	}

	export interface ModuleCompileOptions {
		/**
		 * If `true`, causes extra code to be added that will perform runtime checks and provide debugging information during development.
		 *
		 * @default false
		 */
		dev?: boolean;
		/**
		 * If `"client"`, Svelte emits code designed to run in the browser.
		 * If `"server"`, Svelte emits code suitable for server-side rendering.
		 * If `false`, nothing is generated. Useful for tooling that is only interested in warnings.
		 *
		 * @default 'client'
		 */
		generate?: 'client' | 'server' | false;
		/**
		 * Used for debugging hints and sourcemaps. Your bundler plugin will set it automatically.
		 */
		filename?: string;
		/**
		 * Used for ensuring filenames don't leak filesystem information. Your bundler plugin will set it automatically.
		 * @default process.cwd() on node-like environments, undefined elsewhere
		 */
		rootDir?: string;
		/**
		 * A function that gets a `Warning` as an argument and returns a boolean.
		 * Use this to filter out warnings. Return `true` to keep the warning, `false` to discard it.
		 */
		warningFilter?: (warning: Warning) => boolean;
		/**
		 * Experimental options
		 * @since 5.36
		 */
		experimental?: {
			/**
			 * Allow `await` keyword in deriveds, template expressions, and the top level of components
			 * @since 5.36
			 */
			async?: boolean;
		};
	}
	/**
	 * - `html`    — the default, for e.g. `<div>` or `<span>`
	 * - `svg`     — for e.g. `<svg>` or `<g>`
	 * - `mathml`  — for e.g. `<math>` or `<mrow>`
	 */
	type Namespace = 'html' | 'svg' | 'mathml';

	export namespace AST {
		export interface BaseNode {
			type: string;
			start: number;
			end: number;
		}

		export interface Fragment {
			type: 'Fragment';
			nodes: Array<Text | Tag | ElementLike | Block | Comment>;
		}

		export interface Root extends BaseNode {
			type: 'Root';
			/**
			 * Inline options provided by `<svelte:options>` — these override options passed to `compile(...)`
			 */
			options: SvelteOptions | null;
			fragment: Fragment;
			/** The parsed `<style>` element, if exists */
			css: AST.CSS.StyleSheet | null;
			/** The parsed `<script>` element, if exists */
			instance: Script | null;
			/** The parsed `<script module>` element, if exists */
			module: Script | null;
			/** Comments found in <script> and {expressions} */
			comments: JSComment[];
		}

		export interface SvelteOptions {
			// start/end info (needed for warnings and for our Prettier plugin)
			start: number;
			end: number;
			// options
			runes?: boolean;
			immutable?: boolean;
			accessors?: boolean;
			preserveWhitespace?: boolean;
			namespace?: Namespace;
			css?: 'injected';
			customElement?: {
				tag?: string;
				shadow?: 'open' | 'none';
				props?: Record<
					string,
					{
						attribute?: string;
						reflect?: boolean;
						type?: 'Array' | 'Boolean' | 'Number' | 'Object' | 'String';
					}
				>;
				/**
				 * Is of type
				 * ```ts
				 * (ceClass: new () => HTMLElement) => new () => HTMLElement
				 * ```
				 */
				extend?: ArrowFunctionExpression | Identifier;
			};
			attributes: Attribute[];
		}

		/** Static text */
		export interface Text extends BaseNode {
			type: 'Text';
			/** Text with decoded HTML entities */
			data: string;
			/** The original text, with undecoded HTML entities */
			raw: string;
		}

		/** A (possibly reactive) template expression — `{...}` */
		export interface ExpressionTag extends BaseNode {
			type: 'ExpressionTag';
			expression: Expression;
		}

		/** A (possibly reactive) HTML template expression — `{@html ...}` */
		export interface HtmlTag extends BaseNode {
			type: 'HtmlTag';
			expression: Expression;
		}

		/** An HTML comment */
		// TODO rename to disambiguate
		export interface Comment extends BaseNode {
			type: 'Comment';
			/** the contents of the comment */
			data: string;
		}

		/** A `{@const ...}` tag */
		export interface ConstTag extends BaseNode {
			type: 'ConstTag';
			declaration: VariableDeclaration & {
				declarations: [VariableDeclarator & { id: Pattern; init: Expression }];
			};
		}

		/** A `{@debug ...}` tag */
		export interface DebugTag extends BaseNode {
			type: 'DebugTag';
			identifiers: Identifier[];
		}

		/** A `{@render foo(...)} tag */
		export interface RenderTag extends BaseNode {
			type: 'RenderTag';
			expression: SimpleCallExpression | (ChainExpression & { expression: SimpleCallExpression });
		}

		/** A `{@attach foo(...)} tag */
		export interface AttachTag extends BaseNode {
			type: 'AttachTag';
			expression: Expression;
		}

		/** An `animate:` directive */
		export interface AnimateDirective extends BaseNode {
			type: 'AnimateDirective';
			/** The 'x' in `animate:x` */
			name: string;
			/** The y in `animate:x={y}` */
			expression: null | Expression;
		}

		/** A `bind:` directive */
		export interface BindDirective extends BaseNode {
			type: 'BindDirective';
			/** The 'x' in `bind:x` */
			name: string;
			/** The y in `bind:x={y}` */
			expression: Identifier | MemberExpression | SequenceExpression;
		}

		/** A `class:` directive */
		export interface ClassDirective extends BaseNode {
			type: 'ClassDirective';
			/** The 'x' in `class:x` */
			name: 'class';
			/** The 'y' in `class:x={y}`, or the `x` in `class:x` */
			expression: Expression;
		}

		/** A `let:` directive */
		export interface LetDirective extends BaseNode {
			type: 'LetDirective';
			/** The 'x' in `let:x` */
			name: string;
			/** The 'y' in `let:x={y}` */
			expression: null | Identifier | ArrayExpression | ObjectExpression;
		}

		/** An `on:` directive */
		export interface OnDirective extends BaseNode {
			type: 'OnDirective';
			/** The 'x' in `on:x` */
			name: string;
			/** The 'y' in `on:x={y}` */
			expression: null | Expression;
			modifiers: string[];
		}

		/** A `style:` directive */
		export interface StyleDirective extends BaseNode {
			type: 'StyleDirective';
			/** The 'x' in `style:x` */
			name: string;
			/** The 'y' in `style:x={y}` */
			value: true | ExpressionTag | Array<ExpressionTag | Text>;
			modifiers: Array<'important'>;
		}

		// TODO have separate in/out/transition directives
		/** A `transition:`, `in:` or `out:` directive */
		export interface TransitionDirective extends BaseNode {
			type: 'TransitionDirective';
			/** The 'x' in `transition:x` */
			name: string;
			/** The 'y' in `transition:x={y}` */
			expression: null | Expression;
			modifiers: Array<'local' | 'global'>;
			/** True if this is a `transition:` or `in:` directive */
			intro: boolean;
			/** True if this is a `transition:` or `out:` directive */
			outro: boolean;
		}

		/** A `use:` directive */
		export interface UseDirective extends BaseNode {
			type: 'UseDirective';
			/** The 'x' in `use:x` */
			name: string;
			/** The 'y' in `use:x={y}` */
			expression: null | Expression;
		}

		interface BaseElement extends BaseNode {
			name: string;
			attributes: Array<Attribute | SpreadAttribute | Directive | AttachTag>;
			fragment: Fragment;
		}

		export interface Component extends BaseElement {
			type: 'Component';
		}

		export interface TitleElement extends BaseElement {
			type: 'TitleElement';
			name: 'title';
		}

		export interface SlotElement extends BaseElement {
			type: 'SlotElement';
			name: 'slot';
		}

		export interface RegularElement extends BaseElement {
			type: 'RegularElement';
		}

		export interface SvelteBody extends BaseElement {
			type: 'SvelteBody';
			name: 'svelte:body';
		}

		export interface SvelteComponent extends BaseElement {
			type: 'SvelteComponent';
			name: 'svelte:component';
			expression: Expression;
		}

		export interface SvelteDocument extends BaseElement {
			type: 'SvelteDocument';
			name: 'svelte:document';
		}

		export interface SvelteElement extends BaseElement {
			type: 'SvelteElement';
			name: 'svelte:element';
			tag: Expression;
		}

		export interface SvelteFragment extends BaseElement {
			type: 'SvelteFragment';
			name: 'svelte:fragment';
		}

		export interface SvelteBoundary extends BaseElement {
			type: 'SvelteBoundary';
			name: 'svelte:boundary';
		}

		export interface SvelteHead extends BaseElement {
			type: 'SvelteHead';
			name: 'svelte:head';
		}

		/** This is only an intermediate representation while parsing, it doesn't exist in the final AST */
		export interface SvelteOptionsRaw extends BaseElement {
			type: 'SvelteOptions';
			name: 'svelte:options';
		}

		export interface SvelteSelf extends BaseElement {
			type: 'SvelteSelf';
			name: 'svelte:self';
		}

		export interface SvelteWindow extends BaseElement {
			type: 'SvelteWindow';
			name: 'svelte:window';
		}

		/** An `{#each ...}` block */
		export interface EachBlock extends BaseNode {
			type: 'EachBlock';
			expression: Expression;
			/** The `entry` in `{#each item as entry}`. `null` if `as` part is omitted */
			context: Pattern | null;
			body: Fragment;
			fallback?: Fragment;
			index?: string;
			key?: Expression;
		}

		/** An `{#if ...}` block */
		export interface IfBlock extends BaseNode {
			type: 'IfBlock';
			elseif: boolean;
			test: Expression;
			consequent: Fragment;
			alternate: Fragment | null;
		}

		/** An `{#await ...}` block */
		export interface AwaitBlock extends BaseNode {
			type: 'AwaitBlock';
			expression: Expression;
			// TODO can/should we move these inside the ThenBlock and CatchBlock?
			/** The resolved value inside the `then` block */
			value: Pattern | null;
			/** The rejection reason inside the `catch` block */
			error: Pattern | null;
			pending: Fragment | null;
			then: Fragment | null;
			catch: Fragment | null;
		}

		export interface KeyBlock extends BaseNode {
			type: 'KeyBlock';
			expression: Expression;
			fragment: Fragment;
		}

		export interface SnippetBlock extends BaseNode {
			type: 'SnippetBlock';
			expression: Identifier;
			parameters: Pattern[];
			typeParams?: string;
			body: Fragment;
		}

		export interface Attribute extends BaseNode {
			type: 'Attribute';
			name: string;
			/**
			 * Quoted/string values are represented by an array, even if they contain a single expression like `"{x}"`
			 */
			value: true | ExpressionTag | Array<Text | ExpressionTag>;
		}

		export interface SpreadAttribute extends BaseNode {
			type: 'SpreadAttribute';
			expression: Expression;
		}

		export interface Script extends BaseNode {
			type: 'Script';
			context: 'default' | 'module';
			content: Program;
			attributes: Attribute[];
		}

		export interface JSComment {
			type: 'Line' | 'Block';
			value: string;
			start: number;
			end: number;
			loc: {
				start: { line: number; column: number };
				end: { line: number; column: number };
			};
		}

		export type AttributeLike = Attribute | SpreadAttribute | Directive;

		export type Directive =
			| AST.AnimateDirective
			| AST.BindDirective
			| AST.ClassDirective
			| AST.LetDirective
			| AST.OnDirective
			| AST.StyleDirective
			| AST.TransitionDirective
			| AST.UseDirective;

		export type Block =
			| AST.EachBlock
			| AST.IfBlock
			| AST.AwaitBlock
			| AST.KeyBlock
			| AST.SnippetBlock;

		export type ElementLike =
			| AST.Component
			| AST.TitleElement
			| AST.SlotElement
			| AST.RegularElement
			| AST.SvelteBody
			| AST.SvelteBoundary
			| AST.SvelteComponent
			| AST.SvelteDocument
			| AST.SvelteElement
			| AST.SvelteFragment
			| AST.SvelteHead
			| AST.SvelteOptionsRaw
			| AST.SvelteSelf
			| AST.SvelteWindow
			| AST.SvelteBoundary;

		export type Tag =
			| AST.AttachTag
			| AST.ConstTag
			| AST.DebugTag
			| AST.ExpressionTag
			| AST.HtmlTag
			| AST.RenderTag;

		export type TemplateNode =
			| AST.Root
			| AST.Text
			| Tag
			| ElementLike
			| AST.Attribute
			| AST.SpreadAttribute
			| Directive
			| AST.AttachTag
			| AST.Comment
			| Block;

		export type SvelteNode = Node | TemplateNode | AST.Fragment | _CSS.Node | Script;

		export type { _CSS as CSS };
	}
	/**
	 * The preprocess function provides convenient hooks for arbitrarily transforming component source code.
	 * For example, it can be used to convert a `<style lang="sass">` block into vanilla CSS.
	 *
	 * */
	export function preprocess(source: string, preprocessor: PreprocessorGroup | PreprocessorGroup[], options?: {
		filename?: string;
	} | undefined): Promise<Processed>;
	/**
	 * The current version, as set in package.json.
	 * */
	export const VERSION: string;
	/**
	 * Does a best-effort migration of Svelte code towards using runes, event attributes and render tags.
	 * May throw an error if the code is too complex to migrate automatically.
	 *
	 * */
	export function migrate(source: string, { filename, use_ts }?: {
		filename?: string;
		use_ts?: boolean;
	} | undefined): {
		code: string;
	};
	type ICompileDiagnostic = {
		code: string;
		message: string;
		stack?: string;
		filename?: string;
		start?: Location;
		end?: Location;
		position?: [number, number];
		frame?: string;
	};
	namespace _CSS {
		export interface BaseNode {
			start: number;
			end: number;
		}

		export interface StyleSheet extends BaseNode {
			type: 'StyleSheet';
			attributes: any[]; // TODO
			children: Array<Atrule | Rule>;
			content: {
				start: number;
				end: number;
				styles: string;
				/** Possible comment atop the style tag */
				comment: AST.Comment | null;
			};
		}

		export interface Atrule extends BaseNode {
			type: 'Atrule';
			name: string;
			prelude: string;
			block: Block | null;
		}

		export interface Rule extends BaseNode {
			type: 'Rule';
			prelude: SelectorList;
			block: Block;
		}

		/**
		 * A list of selectors, e.g. `a, b, c {}`
		 */
		export interface SelectorList extends BaseNode {
			type: 'SelectorList';
			/**
			 * The `a`, `b` and `c` in `a, b, c {}`
			 */
			children: ComplexSelector[];
		}

		/**
		 * A complex selector, e.g. `a b c {}`
		 */
		export interface ComplexSelector extends BaseNode {
			type: 'ComplexSelector';
			/**
			 * The `a`, `b` and `c` in `a b c {}`
			 */
			children: RelativeSelector[];
		}

		/**
		 * A relative selector, e.g the `a` and `> b` in `a > b {}`
		 */
		export interface RelativeSelector extends BaseNode {
			type: 'RelativeSelector';
			/**
			 * In `a > b`, `> b` forms one relative selector, and `>` is the combinator. `null` for the first selector.
			 */
			combinator: null | Combinator;
			/**
			 * The `b:is(...)` in `> b:is(...)`
			 */
			selectors: SimpleSelector[];
		}

		export interface TypeSelector extends BaseNode {
			type: 'TypeSelector';
			name: string;
		}

		export interface IdSelector extends BaseNode {
			type: 'IdSelector';
			name: string;
		}

		export interface ClassSelector extends BaseNode {
			type: 'ClassSelector';
			name: string;
		}

		export interface AttributeSelector extends BaseNode {
			type: 'AttributeSelector';
			name: string;
			matcher: string | null;
			value: string | null;
			flags: string | null;
		}

		export interface PseudoElementSelector extends BaseNode {
			type: 'PseudoElementSelector';
			name: string;
		}

		export interface PseudoClassSelector extends BaseNode {
			type: 'PseudoClassSelector';
			name: string;
			args: SelectorList | null;
		}

		export interface Percentage extends BaseNode {
			type: 'Percentage';
			value: string;
		}

		export interface NestingSelector extends BaseNode {
			type: 'NestingSelector';
			name: '&';
		}

		export interface Nth extends BaseNode {
			type: 'Nth';
			value: string;
		}

		export type SimpleSelector =
			| TypeSelector
			| IdSelector
			| ClassSelector
			| AttributeSelector
			| PseudoElementSelector
			| PseudoClassSelector
			| Percentage
			| Nth
			| NestingSelector;

		export interface Combinator extends BaseNode {
			type: 'Combinator';
			name: string;
		}

		export interface Block extends BaseNode {
			type: 'Block';
			children: Array<Declaration | Rule | Atrule>;
		}

		export interface Declaration extends BaseNode {
			type: 'Declaration';
			property: string;
			value: string;
		}

		// for zimmerframe
		export type Node =
			| StyleSheet
			| Rule
			| Atrule
			| SelectorList
			| Block
			| ComplexSelector
			| RelativeSelector
			| Combinator
			| SimpleSelector
			| Declaration;
	}

	export {};
}

declare module 'svelte/easing' {
	export function linear(t: number): number;

	export function backInOut(t: number): number;

	export function backIn(t: number): number;

	export function backOut(t: number): number;

	export function bounceOut(t: number): number;

	export function bounceInOut(t: number): number;

	export function bounceIn(t: number): number;

	export function circInOut(t: number): number;

	export function circIn(t: number): number;

	export function circOut(t: number): number;

	export function cubicInOut(t: number): number;

	export function cubicIn(t: number): number;

	export function cubicOut(t: number): number;

	export function elasticInOut(t: number): number;

	export function elasticIn(t: number): number;

	export function elasticOut(t: number): number;

	export function expoInOut(t: number): number;

	export function expoIn(t: number): number;

	export function expoOut(t: number): number;

	export function quadInOut(t: number): number;

	export function quadIn(t: number): number;

	export function quadOut(t: number): number;

	export function quartInOut(t: number): number;

	export function quartIn(t: number): number;

	export function quartOut(t: number): number;

	export function quintInOut(t: number): number;

	export function quintIn(t: number): number;

	export function quintOut(t: number): number;

	export function sineInOut(t: number): number;

	export function sineIn(t: number): number;

	export function sineOut(t: number): number;

	export {};
}

declare module 'svelte/legacy' {
	import type { ComponentConstructorOptions, SvelteComponent, ComponentType, Component } from 'svelte';
	/**
	 * Takes the same options as a Svelte 4 component and the component function and returns a Svelte 4 compatible component.
	 *
	 * @deprecated Use this only as a temporary solution to migrate your imperative component code to Svelte 5.
	 *
	 * */
	export function createClassComponent<Props extends Record<string, any>, Exports extends Record<string, any>, Events extends Record<string, any>, Slots extends Record<string, any>>(options: ComponentConstructorOptions<Props> & {
		component: ComponentType<SvelteComponent<Props, Events, Slots>> | Component<Props>;
	}): SvelteComponent<Props, Events, Slots> & Exports;
	/**
	 * Takes the component function and returns a Svelte 4 compatible component constructor.
	 *
	 * @deprecated Use this only as a temporary solution to migrate your imperative component code to Svelte 5.
	 *
	 * */
	export function asClassComponent<Props extends Record<string, any>, Exports extends Record<string, any>, Events extends Record<string, any>, Slots extends Record<string, any>>(component: SvelteComponent<Props, Events, Slots> | Component<Props>): ComponentType<SvelteComponent<Props, Events, Slots> & Exports>;
	/**
	 * Runs the given function once immediately on the server, and works like `$effect.pre` on the client.
	 *
	 * @deprecated Use this only as a temporary solution to migrate your component code to Svelte 5.
	 * */
	export function run(fn: () => void | (() => void)): void;
	/**
	 * Function to mimic the multiple listeners available in svelte 4
	 * @deprecated
	 * */
	export function handlers(...handlers: EventListener[]): EventListener;
	/**
	 * Function to create a `bubble` function that mimic the behavior of `on:click` without handler available in svelte 4.
	 * @deprecated Use this only as a temporary solution to migrate your automatically delegated events in Svelte 5.
	 */
	export function createBubbler(): (type: string) => (event: Event) => boolean;
	/**
	 * Support using the component as both a class and function during the transition period
	 */
	export type LegacyComponentType = {
		new (o: ComponentConstructorOptions): SvelteComponent;
		(...args: Parameters<Component<Record<string, any>>>): ReturnType<Component<Record<string, any>, Record<string, any>>>;
	};
	/**
	 * Substitute for the `trusted` event modifier
	 * @deprecated
	 * */
	export function trusted(fn: (event: Event, ...args: Array<unknown>) => void): (event: Event, ...args: unknown[]) => void;
	/**
	 * Substitute for the `self` event modifier
	 * @deprecated
	 * */
	export function self(fn: (event: Event, ...args: Array<unknown>) => void): (event: Event, ...args: unknown[]) => void;
	/**
	 * Substitute for the `stopPropagation` event modifier
	 * @deprecated
	 * */
	export function stopPropagation(fn: (event: Event, ...args: Array<unknown>) => void): (event: Event, ...args: unknown[]) => void;
	/**
	 * Substitute for the `once` event modifier
	 * @deprecated
	 * */
	export function once(fn: (event: Event, ...args: Array<unknown>) => void): (event: Event, ...args: unknown[]) => void;
	/**
	 * Substitute for the `stopImmediatePropagation` event modifier
	 * @deprecated
	 * */
	export function stopImmediatePropagation(fn: (event: Event, ...args: Array<unknown>) => void): (event: Event, ...args: unknown[]) => void;
	/**
	 * Substitute for the `preventDefault` event modifier
	 * @deprecated
	 * */
	export function preventDefault(fn: (event: Event, ...args: Array<unknown>) => void): (event: Event, ...args: unknown[]) => void;
	/**
	 * Substitute for the `passive` event modifier, implemented as an action
	 * @deprecated
	 * */
	export function passive(node: HTMLElement, [event, handler]: [event: string, handler: () => EventListener]): void;
	/**
	 * Substitute for the `nonpassive` event modifier, implemented as an action
	 * @deprecated
	 * */
	export function nonpassive(node: HTMLElement, [event, handler]: [event: string, handler: () => EventListener]): void;

	export {};
}

declare module 'svelte/motion' {
	import type { MediaQuery } from 'svelte/reactivity';
	// TODO we do declaration merging here in order to not have a breaking change (renaming the Spring interface)
	// this means both the Spring class and the Spring interface are merged into one with some things only
	// existing on one side. In Svelte 6, remove the type definition and move the jsdoc onto the class in spring.js

	export interface Spring<T> extends Readable<T> {
		set(new_value: T, opts?: SpringUpdateOpts): Promise<void>;
		/**
		 * @deprecated Only exists on the legacy `spring` store, not the `Spring` class
		 */
		update: (fn: Updater<T>, opts?: SpringUpdateOpts) => Promise<void>;
		/**
		 * @deprecated Only exists on the legacy `spring` store, not the `Spring` class
		 */
		subscribe(fn: (value: T) => void): Unsubscriber;
		precision: number;
		damping: number;
		stiffness: number;
	}

	/**
	 * A wrapper for a value that behaves in a spring-like fashion. Changes to `spring.target` will cause `spring.current` to
	 * move towards it over time, taking account of the `spring.stiffness` and `spring.damping` parameters.
	 *
	 * ```svelte
	 * <script>
	 * 	import { Spring } from 'svelte/motion';
	 *
	 * 	const spring = new Spring(0);
	 * </script>
	 *
	 * <input type="range" bind:value={spring.target} />
	 * <input type="range" bind:value={spring.current} disabled />
	 * ```
	 * @since 5.8.0
	 */
	export class Spring<T> {
		constructor(value: T, options?: SpringOpts);

		/**
		 * Create a spring whose value is bound to the return value of `fn`. This must be called
		 * inside an effect root (for example, during component initialisation).
		 *
		 * ```svelte
		 * <script>
		 * 	import { Spring } from 'svelte/motion';
		 *
		 * 	let { number } = $props();
		 *
		 * 	const spring = Spring.of(() => number);
		 * </script>
		 * ```
		 */
		static of<U>(fn: () => U, options?: SpringOpts): Spring<U>;

		/**
		 * Sets `spring.target` to `value` and returns a `Promise` that resolves if and when `spring.current` catches up to it.
		 *
		 * If `options.instant` is `true`, `spring.current` immediately matches `spring.target`.
		 *
		 * If `options.preserveMomentum` is provided, the spring will continue on its current trajectory for
		 * the specified number of milliseconds. This is useful for things like 'fling' gestures.
		 */
		set(value: T, options?: SpringUpdateOpts): Promise<void>;

		damping: number;
		precision: number;
		stiffness: number;
		/**
		 * The end value of the spring.
		 * This property only exists on the `Spring` class, not the legacy `spring` store.
		 */
		target: T;
		/**
		 * The current value of the spring.
		 * This property only exists on the `Spring` class, not the legacy `spring` store.
		 */
		get current(): T;
	}

	export interface Tweened<T> extends Readable<T> {
		set(value: T, opts?: TweenedOptions<T>): Promise<void>;
		update(updater: Updater<T>, opts?: TweenedOptions<T>): Promise<void>;
	}
	/** Callback to inform of a value updates. */
	type Subscriber<T> = (value: T) => void;

	/** Unsubscribes from value updates. */
	type Unsubscriber = () => void;

	/** Readable interface for subscribing. */
	interface Readable<T> {
		/**
		 * Subscribe on value changes.
		 * @param run subscription callback
		 * @param invalidate cleanup callback
		 */
		subscribe(this: void, run: Subscriber<T>, invalidate?: () => void): Unsubscriber;
	}
	interface SpringOpts {
		stiffness?: number;
		damping?: number;
		precision?: number;
	}

	interface SpringUpdateOpts {
		/**
		 * @deprecated Only use this for the spring store; does nothing when set on the Spring class
		 */
		hard?: any;
		/**
		 * @deprecated Only use this for the spring store; does nothing when set on the Spring class
		 */
		soft?: string | number | boolean;
		/**
		 * Only use this for the Spring class; does nothing when set on the spring store
		 */
		instant?: boolean;
		/**
		 * Only use this for the Spring class; does nothing when set on the spring store
		 */
		preserveMomentum?: number;
	}

	type Updater<T> = (target_value: T, value: T) => T;

	interface TweenedOptions<T> {
		delay?: number;
		duration?: number | ((from: T, to: T) => number);
		easing?: (t: number) => number;
		interpolate?: (a: T, b: T) => (t: number) => T;
	}
	/**
	 * A [media query](https://svelte.dev/docs/svelte/svelte-reactivity#MediaQuery) that matches if the user [prefers reduced motion](https://developer.mozilla.org/en-US/docs/Web/CSS/@media/prefers-reduced-motion).
	 *
	 * ```svelte
	 * <script>
	 * 	import { prefersReducedMotion } from 'svelte/motion';
	 * 	import { fly } from 'svelte/transition';
	 *
	 * 	let visible = $state(false);
	 * </script>
	 *
	 * <button onclick={() => visible = !visible}>
	 * 	toggle
	 * </button>
	 *
	 * {#if visible}
	 * 	<p transition:fly={{ y: prefersReducedMotion.current ? 0 : 200 }}>
	 * 		flies in, unless the user prefers reduced motion
	 * 	</p>
	 * {/if}
	 * ```
	 * @since 5.7.0
	 */
	export const prefersReducedMotion: MediaQuery;
	/**
	 * The spring function in Svelte creates a store whose value is animated, with a motion that simulates the behavior of a spring. This means when the value changes, instead of transitioning at a steady rate, it "bounces" like a spring would, depending on the physics parameters provided. This adds a level of realism to the transitions and can enhance the user experience.
	 *
	 * @deprecated Use [`Spring`](https://svelte.dev/docs/svelte/svelte-motion#Spring) instead
	 * */
	export function spring<T = any>(value?: T | undefined, opts?: SpringOpts | undefined): Spring<T>;
	/**
	 * A tweened store in Svelte is a special type of store that provides smooth transitions between state values over time.
	 *
	 * @deprecated Use [`Tween`](https://svelte.dev/docs/svelte/svelte-motion#Tween) instead
	 * */
	export function tweened<T>(value?: T | undefined, defaults?: TweenedOptions<T> | undefined): Tweened<T>;
	/**
	 * A wrapper for a value that tweens smoothly to its target value. Changes to `tween.target` will cause `tween.current` to
	 * move towards it over time, taking account of the `delay`, `duration` and `easing` options.
	 *
	 * ```svelte
	 * <script>
	 * 	import { Tween } from 'svelte/motion';
	 *
	 * 	const tween = new Tween(0);
	 * </script>
	 *
	 * <input type="range" bind:value={tween.target} />
	 * <input type="range" bind:value={tween.current} disabled />
	 * ```
	 * @since 5.8.0
	 */
	export class Tween<T> {
		/**
		 * Create a tween whose value is bound to the return value of `fn`. This must be called
		 * inside an effect root (for example, during component initialisation).
		 *
		 * ```svelte
		 * <script>
		 * 	import { Tween } from 'svelte/motion';
		 *
		 * 	let { number } = $props();
		 *
		 * 	const tween = Tween.of(() => number);
		 * </script>
		 * ```
		 * 
		 */
		static of<U>(fn: () => U, options?: TweenedOptions<U> | undefined): Tween<U>;
		
		constructor(value: T, options?: TweenedOptions<T>);
		/**
		 * Sets `tween.target` to `value` and returns a `Promise` that resolves if and when `tween.current` catches up to it.
		 *
		 * If `options` are provided, they will override the tween's defaults.
		 * */
		set(value: T, options?: TweenedOptions<T> | undefined): Promise<void>;
		get current(): T;
		set target(v: T);
		get target(): T;
		#private;
	}

	export {};
}

declare module 'svelte/reactivity' {
	/**
	 * A reactive version of the built-in [`Date`](https://developer.mozilla.org/en-US/docs/Web/JavaScript/Reference/Global_Objects/Date) object.
	 * Reading the date (whether with methods like `date.getTime()` or `date.toString()`, or via things like [`Intl.DateTimeFormat`](https://developer.mozilla.org/en-US/docs/Web/JavaScript/Reference/Global_Objects/Intl/DateTimeFormat))
	 * in an [effect](https://svelte.dev/docs/svelte/$effect) or [derived](https://svelte.dev/docs/svelte/$derived)
	 * will cause it to be re-evaluated when the value of the date changes.
	 *
	 * ```svelte
	 * <script>
	 * 	import { SvelteDate } from 'svelte/reactivity';
	 *
	 * 	const date = new SvelteDate();
	 *
	 * 	const formatter = new Intl.DateTimeFormat(undefined, {
	 * 	  hour: 'numeric',
	 * 	  minute: 'numeric',
	 * 	  second: 'numeric'
	 * 	});
	 *
	 * 	$effect(() => {
	 * 		const interval = setInterval(() => {
	 * 			date.setTime(Date.now());
	 * 		}, 1000);
	 *
	 * 		return () => {
	 * 			clearInterval(interval);
	 * 		};
	 * 	});
	 * </script>
	 *
	 * <p>The time is {formatter.format(date)}</p>
	 * ```
	 */
	export class SvelteDate extends Date {
		
		constructor(...params: any[]);
		#private;
	}
	/**
	 * A reactive version of the built-in [`Set`](https://developer.mozilla.org/en-US/docs/Web/JavaScript/Reference/Global_Objects/Set) object.
	 * Reading contents of the set (by iterating, or by reading `set.size` or calling `set.has(...)` as in the [example](https://svelte.dev/playground/53438b51194b4882bcc18cddf9f96f15) below) in an [effect](https://svelte.dev/docs/svelte/$effect) or [derived](https://svelte.dev/docs/svelte/$derived)
	 * will cause it to be re-evaluated as necessary when the set is updated.
	 *
	 * Note that values in a reactive set are _not_ made [deeply reactive](https://svelte.dev/docs/svelte/$state#Deep-state).
	 *
	 * ```svelte
	 * <script>
	 * 	import { SvelteSet } from 'svelte/reactivity';
	 * 	let monkeys = new SvelteSet();
	 *
	 * 	function toggle(monkey) {
	 * 		if (monkeys.has(monkey)) {
	 * 			monkeys.delete(monkey);
	 * 		} else {
	 * 			monkeys.add(monkey);
	 * 		}
	 * 	}
	 * </script>
	 *
	 * {#each ['🙈', '🙉', '🙊'] as monkey}
	 * 	<button onclick={() => toggle(monkey)}>{monkey}</button>
	 * {/each}
	 *
	 * <button onclick={() => monkeys.clear()}>clear</button>
	 *
	 * {#if monkeys.has('🙈')}<p>see no evil</p>{/if}
	 * {#if monkeys.has('🙉')}<p>hear no evil</p>{/if}
	 * {#if monkeys.has('🙊')}<p>speak no evil</p>{/if}
	 * ```
	 *
	 * 
	 */
	export class SvelteSet<T> extends Set<T> {
		
		constructor(value?: Iterable<T> | null | undefined);
		
		add(value: T): this;
		#private;
	}
	/**
	 * A reactive version of the built-in [`Map`](https://developer.mozilla.org/en-US/docs/Web/JavaScript/Reference/Global_Objects/Map) object.
	 * Reading contents of the map (by iterating, or by reading `map.size` or calling `map.get(...)` or `map.has(...)` as in the [tic-tac-toe example](https://svelte.dev/playground/0b0ff4aa49c9443f9b47fe5203c78293) below) in an [effect](https://svelte.dev/docs/svelte/$effect) or [derived](https://svelte.dev/docs/svelte/$derived)
	 * will cause it to be re-evaluated as necessary when the map is updated.
	 *
	 * Note that values in a reactive map are _not_ made [deeply reactive](https://svelte.dev/docs/svelte/$state#Deep-state).
	 *
	 * ```svelte
	 * <script>
	 * 	import { SvelteMap } from 'svelte/reactivity';
	 * 	import { result } from './game.js';
	 *
	 * 	let board = new SvelteMap();
	 * 	let player = $state('x');
	 * 	let winner = $derived(result(board));
	 *
	 * 	function reset() {
	 * 		player = 'x';
	 * 		board.clear();
	 * 	}
	 * </script>
	 *
	 * <div class="board">
	 * 	{#each Array(9), i}
	 * 		<button
	 * 			disabled={board.has(i) || winner}
	 * 			onclick={() => {
	 * 				board.set(i, player);
	 * 				player = player === 'x' ? 'o' : 'x';
	 * 			}}
	 * 		>{board.get(i)}</button>
	 * 	{/each}
	 * </div>
	 *
	 * {#if winner}
	 * 	<p>{winner} wins!</p>
	 * 	<button onclick={reset}>reset</button>
	 * {:else}
	 * 	<p>{player} is next</p>
	 * {/if}
	 * ```
	 *
	 * 
	 */
	export class SvelteMap<K, V> extends Map<K, V> {
		
		constructor(value?: Iterable<readonly [K, V]> | null | undefined);
		
		set(key: K, value: V): this;
		#private;
	}
	/**
	 * A reactive version of the built-in [`URL`](https://developer.mozilla.org/en-US/docs/Web/API/URL) object.
	 * Reading properties of the URL (such as `url.href` or `url.pathname`) in an [effect](https://svelte.dev/docs/svelte/$effect) or [derived](https://svelte.dev/docs/svelte/$derived)
	 * will cause it to be re-evaluated as necessary when the URL changes.
	 *
	 * The `searchParams` property is an instance of [SvelteURLSearchParams](https://svelte.dev/docs/svelte/svelte-reactivity#SvelteURLSearchParams).
	 *
	 * [Example](https://svelte.dev/playground/5a694758901b448c83dc40dc31c71f2a):
	 *
	 * ```svelte
	 * <script>
	 * 	import { SvelteURL } from 'svelte/reactivity';
	 *
	 * 	const url = new SvelteURL('https://example.com/path');
	 * </script>
	 *
	 * <!-- changes to these... -->
	 * <input bind:value={url.protocol} />
	 * <input bind:value={url.hostname} />
	 * <input bind:value={url.pathname} />
	 *
	 * <hr />
	 *
	 * <!-- will update `href` and vice versa -->
	 * <input bind:value={url.href} size="65" />
	 * ```
	 */
	export class SvelteURL extends URL {
		get searchParams(): SvelteURLSearchParams;
		#private;
	}
	const REPLACE: unique symbol;
	/**
	 * A reactive version of the built-in [`URLSearchParams`](https://developer.mozilla.org/en-US/docs/Web/API/URLSearchParams) object.
	 * Reading its contents (by iterating, or by calling `params.get(...)` or `params.getAll(...)` as in the [example](https://svelte.dev/playground/b3926c86c5384bab9f2cf993bc08c1c8) below) in an [effect](https://svelte.dev/docs/svelte/$effect) or [derived](https://svelte.dev/docs/svelte/$derived)
	 * will cause it to be re-evaluated as necessary when the params are updated.
	 *
	 * ```svelte
	 * <script>
	 * 	import { SvelteURLSearchParams } from 'svelte/reactivity';
	 *
	 * 	const params = new SvelteURLSearchParams('message=hello');
	 *
	 * 	let key = $state('key');
	 * 	let value = $state('value');
	 * </script>
	 *
	 * <input bind:value={key} />
	 * <input bind:value={value} />
	 * <button onclick={() => params.append(key, value)}>append</button>
	 *
	 * <p>?{params.toString()}</p>
	 *
	 * {#each params as [key, value]}
	 * 	<p>{key}: {value}</p>
	 * {/each}
	 * ```
	 */
	export class SvelteURLSearchParams extends URLSearchParams {
		
		[REPLACE](params: URLSearchParams): void;
		#private;
	}
	/**
	 * Creates a media query and provides a `current` property that reflects whether or not it matches.
	 *
	 * Use it carefully — during server-side rendering, there is no way to know what the correct value should be, potentially causing content to change upon hydration.
	 * If you can use the media query in CSS to achieve the same effect, do that.
	 *
	 * ```svelte
	 * <script>
	 * 	import { MediaQuery } from 'svelte/reactivity';
	 *
	 * 	const large = new MediaQuery('min-width: 800px');
	 * </script>
	 *
	 * <h1>{large.current ? 'large screen' : 'small screen'}</h1>
	 * ```
	 * @extends {ReactiveValue<boolean>}
	 * @since 5.7.0
	 */
	export class MediaQuery extends ReactiveValue<boolean> {
		/**
		 * @param query A media query string
		 * @param fallback Fallback value for the server
		 */
		constructor(query: string, fallback?: boolean | undefined);
	}
	/**
	 * Returns a `subscribe` function that integrates external event-based systems with Svelte's reactivity.
	 * It's particularly useful for integrating with web APIs like `MediaQuery`, `IntersectionObserver`, or `WebSocket`.
	 *
	 * If `subscribe` is called inside an effect (including indirectly, for example inside a getter),
	 * the `start` callback will be called with an `update` function. Whenever `update` is called, the effect re-runs.
	 *
	 * If `start` returns a cleanup function, it will be called when the effect is destroyed.
	 *
	 * If `subscribe` is called in multiple effects, `start` will only be called once as long as the effects
	 * are active, and the returned teardown function will only be called when all effects are destroyed.
	 *
	 * It's best understood with an example. Here's an implementation of [`MediaQuery`](https://svelte.dev/docs/svelte/svelte-reactivity#MediaQuery):
	 *
	 * ```js
	 * import { createSubscriber } from 'svelte/reactivity';
	 * import { on } from 'svelte/events';
	 *
	 * export class MediaQuery {
	 * 	#query;
	 * 	#subscribe;
	 *
	 * 	constructor(query) {
	 * 		this.#query = window.matchMedia(`(${query})`);
	 *
	 * 		this.#subscribe = createSubscriber((update) => {
	 * 			// when the `change` event occurs, re-run any effects that read `this.current`
	 * 			const off = on(this.#query, 'change', update);
	 *
	 * 			// stop listening when all the effects are destroyed
	 * 			return () => off();
	 * 		});
	 * 	}
	 *
	 * 	get current() {
	 * 		// This makes the getter reactive, if read in an effect
	 * 		this.#subscribe();
	 *
	 * 		// Return the current state of the query, whether or not we're in an effect
	 * 		return this.#query.matches;
	 * 	}
	 * }
	 * ```
	 * @since 5.7.0
	 */
	export function createSubscriber(start: (update: () => void) => (() => void) | void): () => void;
	class ReactiveValue<T> {
		
		constructor(fn: () => T, onsubscribe: (update: () => void) => void);
		get current(): T;
		#private;
	}

	export {};
}

declare module 'svelte/reactivity/window' {
	/**
	 * `scrollX.current` is a reactive view of `window.scrollX`. On the server it is `undefined`.
	 * @since 5.11.0
	 */
	export const scrollX: ReactiveValue<number | undefined>;
	/**
	 * `scrollY.current` is a reactive view of `window.scrollY`. On the server it is `undefined`.
	 * @since 5.11.0
	 */
	export const scrollY: ReactiveValue<number | undefined>;
	/**
	 * `innerWidth.current` is a reactive view of `window.innerWidth`. On the server it is `undefined`.
	 * @since 5.11.0
	 */
	export const innerWidth: ReactiveValue<number | undefined>;
	/**
	 * `innerHeight.current` is a reactive view of `window.innerHeight`. On the server it is `undefined`.
	 * @since 5.11.0
	 */
	export const innerHeight: ReactiveValue<number | undefined>;
	/**
	 * `outerWidth.current` is a reactive view of `window.outerWidth`. On the server it is `undefined`.
	 * @since 5.11.0
	 */
	export const outerWidth: ReactiveValue<number | undefined>;
	/**
	 * `outerHeight.current` is a reactive view of `window.outerHeight`. On the server it is `undefined`.
	 * @since 5.11.0
	 */
	export const outerHeight: ReactiveValue<number | undefined>;
	/**
	 * `screenLeft.current` is a reactive view of `window.screenLeft`. It is updated inside a `requestAnimationFrame` callback. On the server it is `undefined`.
	 * @since 5.11.0
	 */
	export const screenLeft: ReactiveValue<number | undefined>;
	/**
	 * `screenTop.current` is a reactive view of `window.screenTop`. It is updated inside a `requestAnimationFrame` callback. On the server it is `undefined`.
	 * @since 5.11.0
	 */
	export const screenTop: ReactiveValue<number | undefined>;
	/**
	 * `online.current` is a reactive view of `navigator.onLine`. On the server it is `undefined`.
	 * @since 5.11.0
	 */
	export const online: ReactiveValue<boolean | undefined>;
	/**
	 * `devicePixelRatio.current` is a reactive view of `window.devicePixelRatio`. On the server it is `undefined`.
	 * Note that behaviour differs between browsers — on Chrome it will respond to the current zoom level,
	 * on Firefox and Safari it won't.
	 * @since 5.11.0
	 */
	export const devicePixelRatio: {
		get current(): number | undefined;
	};
	class ReactiveValue<T> {
		
		constructor(fn: () => T, onsubscribe: (update: () => void) => void);
		get current(): T;
		#private;
	}

	export {};
}

declare module 'svelte/server' {
	import type { ComponentProps, Component, SvelteComponent, ComponentType } from 'svelte';
	/**
	 * Only available on the server and when compiling with the `server` option.
	 * Takes a component and returns an object with `body` and `head` properties on it, which you can use to populate the HTML when server-rendering your app.
	 */
	export function render<
		Comp extends SvelteComponent<any> | Component<any>,
		Props extends ComponentProps<Comp> = ComponentProps<Comp>
	>(
		...args: {} extends Props
			? [
					component: Comp extends SvelteComponent<any> ? ComponentType<Comp> : Comp,
					options?: {
						props?: Omit<Props, '$$slots' | '$$events'>;
						context?: Map<any, any>;
						idPrefix?: string;
					}
				]
			: [
					component: Comp extends SvelteComponent<any> ? ComponentType<Comp> : Comp,
					options: {
						props: Omit<Props, '$$slots' | '$$events'>;
						context?: Map<any, any>;
						idPrefix?: string;
					}
				]
	): RenderOutput;
	interface RenderOutput {
		/** HTML that goes into the `<head>` */
		head: string;
		/** @deprecated use `body` instead */
		html: string;
		/** HTML that goes somewhere into the `<body>` */
		body: string;
	}

	export {};
}

declare module 'svelte/store' {
	/** Callback to inform of a value updates. */
	export type Subscriber<T> = (value: T) => void;

	/** Unsubscribes from value updates. */
	export type Unsubscriber = () => void;

	/** Callback to update a value. */
	export type Updater<T> = (value: T) => T;

	/**
	 * Start and stop notification callbacks.
	 * This function is called when the first subscriber subscribes.
	 *
	 * @param set Function that sets the value of the store.
	 * @param update Function that sets the value of the store after passing the current value to the update function.
	 * @returns Optionally, a cleanup function that is called when the last remaining
	 * subscriber unsubscribes.
	 */
	export type StartStopNotifier<T> = (
		set: (value: T) => void,
		update: (fn: Updater<T>) => void
	) => void | (() => void);

	/** Readable interface for subscribing. */
	export interface Readable<T> {
		/**
		 * Subscribe on value changes.
		 * @param run subscription callback
		 * @param invalidate cleanup callback
		 */
		subscribe(this: void, run: Subscriber<T>, invalidate?: () => void): Unsubscriber;
	}

	/** Writable interface for both updating and subscribing. */
	export interface Writable<T> extends Readable<T> {
		/**
		 * Set value and inform subscribers.
		 * @param value to set
		 */
		set(this: void, value: T): void;

		/**
		 * Update value using callback and inform subscribers.
		 * @param updater callback
		 */
		update(this: void, updater: Updater<T>): void;
	}
	export function toStore<V>(get: () => V, set: (v: V) => void): Writable<V>;

	export function toStore<V>(get: () => V): Readable<V>;

	export function fromStore<V>(store: Writable<V>): {
		current: V;
	};

	export function fromStore<V>(store: Readable<V>): {
		readonly current: V;
	};
	/**
	 * Creates a `Readable` store that allows reading by subscription.
	 *
	 * @param value initial value
	 * */
	export function readable<T>(value?: T | undefined, start?: StartStopNotifier<T> | undefined): Readable<T>;
	/**
	 * Create a `Writable` store that allows both updating and reading by subscription.
	 *
	 * @param value initial value
	 * */
	export function writable<T>(value?: T | undefined, start?: StartStopNotifier<T> | undefined): Writable<T>;
	/**
	 * Derived value store by synchronizing one or more readable stores and
	 * applying an aggregation function over its input values.
	 *
	 * */
	export function derived<S extends Stores, T>(stores: S, fn: (values: StoresValues<S>, set: (value: T) => void, update: (fn: Updater<T>) => void) => Unsubscriber | void, initial_value?: T | undefined): Readable<T>;
	/**
	 * Derived value store by synchronizing one or more readable stores and
	 * applying an aggregation function over its input values.
	 *
	 * */
	export function derived<S extends Stores, T>(stores: S, fn: (values: StoresValues<S>) => T, initial_value?: T | undefined): Readable<T>;
	/**
	 * Takes a store and returns a new one derived from the old one that is readable.
	 *
	 * @param store  - store to make readonly
	 * */
	export function readonly<T>(store: Readable<T>): Readable<T>;
	/**
	 * Get the current value from a store by subscribing and immediately unsubscribing.
	 *
	 * */
	export function get<T>(store: Readable<T>): T;
	/** One or more `Readable`s. */
	type Stores = Readable<any> | [Readable<any>, ...Array<Readable<any>>] | Array<Readable<any>>;

	/** One or more values from `Readable` stores. */
	type StoresValues<T> =
		T extends Readable<infer U> ? U : { [K in keyof T]: T[K] extends Readable<infer U> ? U : never };

	export {};
}

declare module 'svelte/transition' {
	export type EasingFunction = (t: number) => number;

	export interface TransitionConfig {
		delay?: number;
		duration?: number;
		easing?: EasingFunction;
		css?: (t: number, u: number) => string;
		tick?: (t: number, u: number) => void;
	}

	export interface BlurParams {
		delay?: number;
		duration?: number;
		easing?: EasingFunction;
		amount?: number | string;
		opacity?: number;
	}

	export interface FadeParams {
		delay?: number;
		duration?: number;
		easing?: EasingFunction;
	}

	export interface FlyParams {
		delay?: number;
		duration?: number;
		easing?: EasingFunction;
		x?: number | string;
		y?: number | string;
		opacity?: number;
	}

	export interface SlideParams {
		delay?: number;
		duration?: number;
		easing?: EasingFunction;
		axis?: 'x' | 'y';
	}

	export interface ScaleParams {
		delay?: number;
		duration?: number;
		easing?: EasingFunction;
		start?: number;
		opacity?: number;
	}

	export interface DrawParams {
		delay?: number;
		speed?: number;
		duration?: number | ((len: number) => number);
		easing?: EasingFunction;
	}

	export interface CrossfadeParams {
		delay?: number;
		duration?: number | ((len: number) => number);
		easing?: EasingFunction;
	}
	/**
	 * Animates a `blur` filter alongside an element's opacity.
	 *
	 * */
	export function blur(node: Element, { delay, duration, easing, amount, opacity }?: BlurParams | undefined): TransitionConfig;
	/**
	 * Animates the opacity of an element from 0 to the current opacity for `in` transitions and from the current opacity to 0 for `out` transitions.
	 *
	 * */
	export function fade(node: Element, { delay, duration, easing }?: FadeParams | undefined): TransitionConfig;
	/**
	 * Animates the x and y positions and the opacity of an element. `in` transitions animate from the provided values, passed as parameters to the element's default values. `out` transitions animate from the element's default values to the provided values.
	 *
	 * */
	export function fly(node: Element, { delay, duration, easing, x, y, opacity }?: FlyParams | undefined): TransitionConfig;
	/**
	 * Slides an element in and out.
	 *
	 * */
	export function slide(node: Element, { delay, duration, easing, axis }?: SlideParams | undefined): TransitionConfig;
	/**
	 * Animates the opacity and scale of an element. `in` transitions animate from the provided values, passed as parameters, to an element's current (default) values. `out` transitions animate from an element's default values to the provided values.
	 *
	 * */
	export function scale(node: Element, { delay, duration, easing, start, opacity }?: ScaleParams | undefined): TransitionConfig;
	/**
	 * Animates the stroke of an SVG element, like a snake in a tube. `in` transitions begin with the path invisible and draw the path to the screen over time. `out` transitions start in a visible state and gradually erase the path. `draw` only works with elements that have a `getTotalLength` method, like `<path>` and `<polyline>`.
	 *
	 * */
	export function draw(node: SVGElement & {
		getTotalLength(): number;
	}, { delay, speed, duration, easing }?: DrawParams | undefined): TransitionConfig;
	/**
	 * The `crossfade` function creates a pair of [transitions](https://svelte.dev/docs/svelte/transition) called `send` and `receive`. When an element is 'sent', it looks for a corresponding element being 'received', and generates a transition that transforms the element to its counterpart's position and fades it out. When an element is 'received', the reverse happens. If there is no counterpart, the `fallback` transition is used.
	 *
	 * */
	export function crossfade({ fallback, ...defaults }: CrossfadeParams & {
		fallback?: (node: Element, params: CrossfadeParams, intro: boolean) => TransitionConfig;
	}): [(node: any, params: CrossfadeParams & {
		key: any;
	}) => () => TransitionConfig, (node: any, params: CrossfadeParams & {
		key: any;
	}) => () => TransitionConfig];

	export {};
}

declare module 'svelte/events' {
	// Once https://github.com/microsoft/TypeScript/issues/59980 is fixed we can put these overloads into the JSDoc comments of the `on` function

	/**
	 * Attaches an event handler to the window and returns a function that removes the handler. Using this
	 * rather than `addEventListener` will preserve the correct order relative to handlers added declaratively
	 * (with attributes like `onclick`), which use event delegation for performance reasons
	 */
	export function on<Type extends keyof WindowEventMap>(
		window: Window,
		type: Type,
		handler: (this: Window, event: WindowEventMap[Type]) => any,
		options?: AddEventListenerOptions | undefined
	): () => void;
	/**
	 * Attaches an event handler to the document and returns a function that removes the handler. Using this
	 * rather than `addEventListener` will preserve the correct order relative to handlers added declaratively
	 * (with attributes like `onclick`), which use event delegation for performance reasons
	 */
	export function on<Type extends keyof DocumentEventMap>(
		document: Document,
		type: Type,
		handler: (this: Document, event: DocumentEventMap[Type]) => any,
		options?: AddEventListenerOptions | undefined
	): () => void;
	/**
	 * Attaches an event handler to an element and returns a function that removes the handler. Using this
	 * rather than `addEventListener` will preserve the correct order relative to handlers added declaratively
	 * (with attributes like `onclick`), which use event delegation for performance reasons
	 */
	export function on<Element extends HTMLElement, Type extends keyof HTMLElementEventMap>(
		element: Element,
		type: Type,
		handler: (this: Element, event: HTMLElementEventMap[Type]) => any,
		options?: AddEventListenerOptions | undefined
	): () => void;
	/**
	 * Attaches an event handler to an element and returns a function that removes the handler. Using this
	 * rather than `addEventListener` will preserve the correct order relative to handlers added declaratively
	 * (with attributes like `onclick`), which use event delegation for performance reasons
	 */
	export function on<Element extends MediaQueryList, Type extends keyof MediaQueryListEventMap>(
		element: Element,
		type: Type,
		handler: (this: Element, event: MediaQueryListEventMap[Type]) => any,
		options?: AddEventListenerOptions | undefined
	): () => void;
	/**
	 * Attaches an event handler to an element and returns a function that removes the handler. Using this
	 * rather than `addEventListener` will preserve the correct order relative to handlers added declaratively
	 * (with attributes like `onclick`), which use event delegation for performance reasons
	 */
	export function on(
		element: EventTarget,
		type: string,
		handler: EventListener,
		options?: AddEventListenerOptions | undefined
	): () => void;

	export {};
}

declare module 'svelte/types/compiler/preprocess' {
	/** @deprecated import this from 'svelte/preprocess' instead */
	export type MarkupPreprocessor = MarkupPreprocessor_1;
	/** @deprecated import this from 'svelte/preprocess' instead */
	export type Preprocessor = Preprocessor_1;
	/** @deprecated import this from 'svelte/preprocess' instead */
	export type PreprocessorGroup = PreprocessorGroup_1;
	/** @deprecated import this from 'svelte/preprocess' instead */
	export type Processed = Processed_1;
	/** @deprecated import this from 'svelte/preprocess' instead */
	export type SveltePreprocessor<PreprocessorType extends keyof PreprocessorGroup_1, Options = any> = SveltePreprocessor_1<
		PreprocessorType,
		Options
	>;
	/**
	 * The result of a preprocessor run. If the preprocessor does not return a result, it is assumed that the code is unchanged.
	 */
	interface Processed_1 {
		/**
		 * The new code
		 */
		code: string;
		/**
		 * A source map mapping back to the original code
		 */
		map?: string | object; // we are opaque with the type here to avoid dependency on the remapping module for our public types.
		/**
		 * A list of additional files to watch for changes
		 */
		dependencies?: string[];
		/**
		 * Only for script/style preprocessors: The updated attributes to set on the tag. If undefined, attributes stay unchanged.
		 */
		attributes?: Record<string, string | boolean>;
		toString?: () => string;
	}

	/**
	 * A markup preprocessor that takes a string of code and returns a processed version.
	 */
	type MarkupPreprocessor_1 = (options: {
		/**
		 * The whole Svelte file content
		 */
		content: string;
		/**
		 * The filename of the Svelte file
		 */
		filename?: string;
	}) => Processed_1 | void | Promise<Processed_1 | void>;

	/**
	 * A script/style preprocessor that takes a string of code and returns a processed version.
	 */
	type Preprocessor_1 = (options: {
		/**
		 * The script/style tag content
		 */
		content: string;
		/**
		 * The attributes on the script/style tag
		 */
		attributes: Record<string, string | boolean>;
		/**
		 * The whole Svelte file content
		 */
		markup: string;
		/**
		 * The filename of the Svelte file
		 */
		filename?: string;
	}) => Processed_1 | void | Promise<Processed_1 | void>;

	/**
	 * A preprocessor group is a set of preprocessors that are applied to a Svelte file.
	 */
	interface PreprocessorGroup_1 {
		/** Name of the preprocessor. Will be a required option in the next major version */
		name?: string;
		markup?: MarkupPreprocessor_1;
		style?: Preprocessor_1;
		script?: Preprocessor_1;
	}

	/**
	 * @description Utility type to extract the type of a preprocessor from a preprocessor group
	 * @deprecated Create this utility type yourself instead
	 */
	interface SveltePreprocessor_1<
		PreprocessorType extends keyof PreprocessorGroup_1,
		Options = any
	> {
		(options?: Options): Required<Pick<PreprocessorGroup_1, PreprocessorType>>;
	}

	export {};
}

declare module 'svelte/types/compiler/interfaces' {
	import type { Location } from 'locate-character';
	/** @deprecated import this from 'svelte' instead */
	export type CompileOptions = CompileOptions_1;
	/** @deprecated import this from 'svelte' instead */
	export type Warning = Warning_1;
	interface Warning_1 extends ICompileDiagnostic {}

	type CssHashGetter = (args: {
		name: string;
		filename: string;
		css: string;
		hash: (input: string) => string;
	}) => string;

	interface CompileOptions_1 extends ModuleCompileOptions {
		/**
		 * Sets the name of the resulting JavaScript class (though the compiler will rename it if it would otherwise conflict with other variables in scope).
		 * If unspecified, will be inferred from `filename`
		 */
		name?: string;
		/**
		 * If `true`, tells the compiler to generate a custom element constructor instead of a regular Svelte component.
		 *
		 * @default false
		 */
		customElement?: boolean;
		/**
		 * If `true`, getters and setters will be created for the component's props. If `false`, they will only be created for readonly exported values (i.e. those declared with `const`, `class` and `function`). If compiling with `customElement: true` this option defaults to `true`.
		 *
		 * @default false
		 * @deprecated This will have no effect in runes mode
		 */
		accessors?: boolean;
		/**
		 * The namespace of the element; e.g., `"html"`, `"svg"`, `"mathml"`.
		 *
		 * @default 'html'
		 */
		namespace?: Namespace;
		/**
		 * If `true`, tells the compiler that you promise not to mutate any objects.
		 * This allows it to be less conservative about checking whether values have changed.
		 *
		 * @default false
		 * @deprecated This will have no effect in runes mode
		 */
		immutable?: boolean;
		/**
		 * - `'injected'`: styles will be included in the `head` when using `render(...)`, and injected into the document (if not already present) when the component mounts. For components compiled as custom elements, styles are injected to the shadow root.
		 * - `'external'`: the CSS will only be returned in the `css` field of the compilation result. Most Svelte bundler plugins will set this to `'external'` and use the CSS that is statically generated for better performance, as it will result in smaller JavaScript bundles and the output can be served as cacheable `.css` files.
		 * This is always `'injected'` when compiling with `customElement` mode.
		 */
		css?: 'injected' | 'external';
		/**
		 * A function that takes a `{ hash, css, name, filename }` argument and returns the string that is used as a classname for scoped CSS.
		 * It defaults to returning `svelte-${hash(css)}`.
		 *
		 * @default undefined
		 */
		cssHash?: CssHashGetter;
		/**
		 * If `true`, your HTML comments will be preserved in the output. By default, they are stripped out.
		 *
		 * @default false
		 */
		preserveComments?: boolean;
		/**
		 *  If `true`, whitespace inside and between elements is kept as you typed it, rather than removed or collapsed to a single space where possible.
		 *
		 * @default false
		 */
		preserveWhitespace?: boolean;
		/**
		 * Which strategy to use when cloning DOM fragments:
		 *
		 * - `html` populates a `<template>` with `innerHTML` and clones it. This is faster, but cannot be used if your app's [Content Security Policy](https://developer.mozilla.org/en-US/docs/Web/HTTP/Guides/CSP) includes [`require-trusted-types-for 'script'`](https://developer.mozilla.org/en-US/docs/Web/HTTP/Reference/Headers/Content-Security-Policy/require-trusted-types-for)
		 * - `tree` creates the fragment one element at a time and _then_ clones it. This is slower, but works everywhere
		 *
		 * @default 'html'
		 * @since 5.33
		 */
		fragments?: 'html' | 'tree';
		/**
		 * Set to `true` to force the compiler into runes mode, even if there are no indications of runes usage.
		 * Set to `false` to force the compiler into ignoring runes, even if there are indications of runes usage.
		 * Set to `undefined` (the default) to infer runes mode from the component code.
		 * Is always `true` for JS/TS modules compiled with Svelte.
		 * Will be `true` by default in Svelte 6.
		 * Note that setting this to `true` in your `svelte.config.js` will force runes mode for your entire project, including components in `node_modules`,
		 * which is likely not what you want. If you're using Vite, consider using [dynamicCompileOptions](https://github.com/sveltejs/vite-plugin-svelte/blob/main/docs/config.md#dynamiccompileoptions) instead.
		 * @default undefined
		 */
		runes?: boolean | undefined;
		/**
		 *  If `true`, exposes the Svelte major version in the browser by adding it to a `Set` stored in the global `window.__svelte.v`.
		 *
		 * @default true
		 */
		discloseVersion?: boolean;
		/**
		 * @deprecated Use these only as a temporary solution before migrating your code
		 */
		compatibility?: {
			/**
			 * Applies a transformation so that the default export of Svelte files can still be instantiated the same way as in Svelte 4 —
			 * as a class when compiling for the browser (as though using `createClassComponent(MyComponent, {...})` from `svelte/legacy`)
			 * or as an object with a `.render(...)` method when compiling for the server
			 * @default 5
			 */
			componentApi?: 4 | 5;
		};
		/**
		 * An initial sourcemap that will be merged into the final output sourcemap.
		 * This is usually the preprocessor sourcemap.
		 *
		 * @default null
		 */
		sourcemap?: object | string;
		/**
		 * Used for your JavaScript sourcemap.
		 *
		 * @default null
		 */
		outputFilename?: string;
		/**
		 * Used for your CSS sourcemap.
		 *
		 * @default null
		 */
		cssOutputFilename?: string;
		/**
		 * If `true`, compiles components with hot reloading support.
		 *
		 * @default false
		 */
		hmr?: boolean;
		/**
		 * If `true`, returns the modern version of the AST.
		 * Will become `true` by default in Svelte 6, and the option will be removed in Svelte 7.
		 *
		 * @default false
		 */
		modernAst?: boolean;
	}

	interface ModuleCompileOptions {
		/**
		 * If `true`, causes extra code to be added that will perform runtime checks and provide debugging information during development.
		 *
		 * @default false
		 */
		dev?: boolean;
		/**
		 * If `"client"`, Svelte emits code designed to run in the browser.
		 * If `"server"`, Svelte emits code suitable for server-side rendering.
		 * If `false`, nothing is generated. Useful for tooling that is only interested in warnings.
		 *
		 * @default 'client'
		 */
		generate?: 'client' | 'server' | false;
		/**
		 * Used for debugging hints and sourcemaps. Your bundler plugin will set it automatically.
		 */
		filename?: string;
		/**
		 * Used for ensuring filenames don't leak filesystem information. Your bundler plugin will set it automatically.
		 * @default process.cwd() on node-like environments, undefined elsewhere
		 */
		rootDir?: string;
		/**
		 * A function that gets a `Warning` as an argument and returns a boolean.
		 * Use this to filter out warnings. Return `true` to keep the warning, `false` to discard it.
		 */
		warningFilter?: (warning: Warning_1) => boolean;
		/**
		 * Experimental options
		 * @since 5.36
		 */
		experimental?: {
			/**
			 * Allow `await` keyword in deriveds, template expressions, and the top level of components
			 * @since 5.36
			 */
			async?: boolean;
		};
	}
	/**
	 * - `html`    — the default, for e.g. `<div>` or `<span>`
	 * - `svg`     — for e.g. `<svg>` or `<g>`
	 * - `mathml`  — for e.g. `<math>` or `<mrow>`
	 */
	type Namespace = 'html' | 'svg' | 'mathml';
	type ICompileDiagnostic = {
		code: string;
		message: string;
		stack?: string;
		filename?: string;
		start?: Location;
		end?: Location;
		position?: [number, number];
		frame?: string;
	};

	export {};
}declare module '*.svelte' {
	// use prettier-ignore for a while because of https://github.com/sveltejs/language-tools/commit/026111228b5814a9109cc4d779d37fb02955fb8b
	// prettier-ignore
	import { SvelteComponent } from 'svelte'
	import { LegacyComponentType } from 'svelte/legacy';
	const Comp: LegacyComponentType;
	type Comp = SvelteComponent;
	export default Comp;
}

/**
 * Declares reactive state.
 *
 * Example:
 * ```ts
 * let count = $state(0);
 * ```
 *
 * https://svelte.dev/docs/svelte/$state
 *
 * @param initial The initial value
 */
declare function $state<T>(
	initial: undefined,
	options?: import('svelte').StateOptions
): T | undefined;
declare function $state<T>(initial: T, options?: import('svelte').StateOptions): T;
declare function $state<T>(initial: T): T;
declare function $state<T>(): T | undefined;

declare namespace $state {
	type Primitive = string | number | boolean | null | undefined;

	type TypedArray =
		| Int8Array
		| Uint8Array
		| Uint8ClampedArray
		| Int16Array
		| Uint16Array
		| Int32Array
		| Uint32Array
		| Float32Array
		| Float64Array
		| BigInt64Array
		| BigUint64Array;

	/** The things that `structuredClone` can handle — https://developer.mozilla.org/en-US/docs/Web/API/Web_Workers_API/Structured_clone_algorithm */
	export type Cloneable =
		| ArrayBuffer
		| DataView
		| Date
		| Error
		| Map<any, any>
		| RegExp
		| Set<any>
		| TypedArray
		// web APIs
		| Blob
		| CryptoKey
		| DOMException
		| DOMMatrix
		| DOMMatrixReadOnly
		| DOMPoint
		| DOMPointReadOnly
		| DOMQuad
		| DOMRect
		| DOMRectReadOnly
		| File
		| FileList
		| FileSystemDirectoryHandle
		| FileSystemFileHandle
		| FileSystemHandle
		| ImageBitmap
		| ImageData
		| RTCCertificate
		| VideoFrame;

	/** Turn `SvelteDate`, `SvelteMap` and `SvelteSet` into their non-reactive counterparts. (`URL` is uncloneable.) */
	type NonReactive<T> = T extends Date
		? Date
		: T extends Map<infer K, infer V>
			? Map<K, V>
			: T extends Set<infer K>
				? Set<K>
				: T;

	type Snapshot<T> = T extends Primitive
		? T
		: T extends Cloneable
			? NonReactive<T>
			: T extends { toJSON(): infer R }
				? R
				: T extends Array<infer U>
					? Array<Snapshot<U>>
					: T extends object
						? T extends { [key: string]: any }
							? { [K in keyof T]: Snapshot<T[K]> }
							: never
						: never;

	/**
	 * Declares state that is _not_ made deeply reactive — instead of mutating it,
	 * you must reassign it.
	 *
	 * Example:
	 * ```ts
	 * <script>
	 *   let items = $state.raw([0]);
	 *
	 *   const addItem = () => {
	 *     items = [...items, items.length];
	 *   };
	 * </script>
	 *
	 * <button on:click={addItem}>
	 *   {items.join(', ')}
	 * </button>
	 * ```
	 *
	 * https://svelte.dev/docs/svelte/$state#$state.raw
	 *
	 * @param initial The initial value
	 */
	export function raw<T>(
		initial: undefined,
		options?: import('svelte').StateOptions
	): T | undefined;
	export function raw<T>(initial?: T, options?: import('svelte').StateOptions): T;
	export function raw<T>(initial: T): T;
	export function raw<T>(): T | undefined;
	/**
	 * To take a static snapshot of a deeply reactive `$state` proxy, use `$state.snapshot`:
	 *
	 * Example:
	 * ```ts
	 * <script>
	 *   let counter = $state({ count: 0 });
	 *
	 *   function onclick() {
	 *     // Will log `{ count: ... }` rather than `Proxy { ... }`
	 *     console.log($state.snapshot(counter));
	 *   };
	 * </script>
	 * ```
	 *
	 * https://svelte.dev/docs/svelte/$state#$state.snapshot
	 *
	 * @param state The value to snapshot
	 */
	export function snapshot<T>(state: T): Snapshot<T>;

	// prevent intellisense from being unhelpful
	/** @deprecated */
	export const apply: never;
	/** @deprecated */
	// @ts-ignore
	export const arguments: never;
	/** @deprecated */
	export const bind: never;
	/** @deprecated */
	export const call: never;
	/** @deprecated */
	export const caller: never;
	/** @deprecated */
	export const length: never;
	/** @deprecated */
	export const name: never;
	/** @deprecated */
	export const prototype: never;
	/** @deprecated */
	export const toString: never;
}

/**
 * Declares derived state, i.e. one that depends on other state variables.
 * The expression inside `$derived(...)` should be free of side-effects.
 *
 * Example:
 * ```ts
 * let double = $derived(count * 2);
 * ```
 *
 * https://svelte.dev/docs/svelte/$derived
 *
 * @param expression The derived state expression
 */
declare function $derived<T>(expression: T): T;

declare namespace $derived {
	/**
	 * Sometimes you need to create complex derivations that don't fit inside a short expression.
	 * In these cases, you can use `$derived.by` which accepts a function as its argument.
	 *
	 * Example:
	 * ```ts
	 * let total = $derived.by(() => {
	 *   let result = 0;
	 *	 for (const n of numbers) {
	 *	   result += n;
	 *   }
	 *   return result;
	 * });
	 * ```
	 *
	 * https://svelte.dev/docs/svelte/$derived#$derived.by
	 */
	export function by<T>(fn: () => T): T;

	// prevent intellisense from being unhelpful
	/** @deprecated */
	export const apply: never;
	/** @deprecated */
	// @ts-ignore
	export const arguments: never;
	/** @deprecated */
	export const bind: never;
	/** @deprecated */
	export const call: never;
	/** @deprecated */
	export const caller: never;
	/** @deprecated */
	export const length: never;
	/** @deprecated */
	export const name: never;
	/** @deprecated */
	export const prototype: never;
	/** @deprecated */
	export const toString: never;
}

/**
 * Runs code when a component is mounted to the DOM, and then whenever its dependencies change, i.e. `$state` or `$derived` values.
 * The timing of the execution is after the DOM has been updated.
 *
 * Example:
 * ```ts
 * $effect(() => console.log('The count is now ' + count));
 * ```
 *
 * If you return a function from the effect, it will be called right before the effect is run again, or when the component is unmounted.
 *
 * Does not run during server side rendering.
 *
 * https://svelte.dev/docs/svelte/$effect
 * @param fn The function to execute
 */
declare function $effect(fn: () => void | (() => void)): void;

declare namespace $effect {
	/**
	 * Runs code right before a component is mounted to the DOM, and then whenever its dependencies change, i.e. `$state` or `$derived` values.
	 * The timing of the execution is right before the DOM is updated.
	 *
	 * Example:
	 * ```ts
	 * $effect.pre(() => console.log('The count is now ' + count));
	 * ```
	 *
	 * If you return a function from the effect, it will be called right before the effect is run again, or when the component is unmounted.
	 *
	 * Does not run during server side rendering.
	 *
	 * https://svelte.dev/docs/svelte/$effect#$effect.pre
	 * @param fn The function to execute
	 */
	export function pre(fn: () => void | (() => void)): void;

	/**
	 * Returns the number of promises that are pending in the current boundary, not including child boundaries.
	 *
	 * https://svelte.dev/docs/svelte/$effect#$effect.pending
	 */
	export function pending(): number;

	/**
	 * The `$effect.tracking` rune is an advanced feature that tells you whether or not the code is running inside a tracking context, such as an effect or inside your template.
	 *
	 * Example:
	 * ```svelte
	 * <script>
	 *   console.log('in component setup:', $effect.tracking()); // false
	 *
	 *   $effect(() => {
	 *     console.log('in effect:', $effect.tracking()); // true
	 *   });
	 * </script>
	 *
	 * <p>in template: {$effect.tracking()}</p> <!-- true -->
	 * ```
	 *
	 * This allows you to (for example) add things like subscriptions without causing memory leaks, by putting them in child effects.
	 *
	 * https://svelte.dev/docs/svelte/$effect#$effect.tracking
	 */
	export function tracking(): boolean;

	/**
	 * The `$effect.root` rune is an advanced feature that creates a non-tracked scope that doesn't auto-cleanup. This is useful for
	 * nested effects that you want to manually control. This rune also allows for creation of effects outside of the component
	 * initialisation phase.
	 *
	 * Example:
	 * ```svelte
	 * <script>
	 *   let count = $state(0);
	 *
	 *   const cleanup = $effect.root(() => {
	 *     $effect(() => {
	 *       console.log(count);
	 *     })
	 *
	 *     return () => {
	 *       console.log('effect root cleanup');
	 *     }
	 *   });
	 * </script>
	 *
	 * <button onclick={() => cleanup()}>cleanup</button>
	 * ```
	 *
	 * https://svelte.dev/docs/svelte/$effect#$effect.root
	 */
	export function root(fn: () => void | (() => void)): () => void;

	// prevent intellisense from being unhelpful
	/** @deprecated */
	export const apply: never;
	/** @deprecated */
	// @ts-ignore
	export const arguments: never;
	/** @deprecated */
	export const bind: never;
	/** @deprecated */
	export const call: never;
	/** @deprecated */
	export const caller: never;
	/** @deprecated */
	export const length: never;
	/** @deprecated */
	export const name: never;
	/** @deprecated */
	export const prototype: never;
	/** @deprecated */
	export const toString: never;
}

/**
 * Declares the props that a component accepts. Example:
 *
 * ```ts
 * let { optionalProp = 42, requiredProp, bindableProp = $bindable() }: { optionalProp?: number; requiredProps: string; bindableProp: boolean } = $props();
 * ```
 *
 * https://svelte.dev/docs/svelte/$props
 */
declare function $props(): any;

declare namespace $props {
	/**
	 * Generates an ID that is unique to the current component instance. When hydrating a server-rendered component,
	 * the value will be consistent between server and client.
	 *
	 * This is useful for linking elements via attributes like `for` and `aria-labelledby`.
	 * @since 5.20.0
	 */
	export function id(): string;

	// prevent intellisense from being unhelpful
	/** @deprecated */
	export const apply: never;
	/** @deprecated */
	// @ts-ignore
	export const arguments: never;
	/** @deprecated */
	export const bind: never;
	/** @deprecated */
	export const call: never;
	/** @deprecated */
	export const caller: never;
	/** @deprecated */
	export const length: never;
	/** @deprecated */
	export const name: never;
	/** @deprecated */
	export const prototype: never;
	/** @deprecated */
	export const toString: never;
}

/**
 * Declares a prop as bindable, meaning the parent component can use `bind:propName={value}` to bind to it.
 *
 * ```ts
 * let { propName = $bindable() }: { propName: boolean } = $props();
 * ```
 *
 * https://svelte.dev/docs/svelte/$bindable
 */
declare function $bindable<T>(fallback?: T): T;

declare namespace $bindable {
	// prevent intellisense from being unhelpful
	/** @deprecated */
	export const apply: never;
	/** @deprecated */
	// @ts-ignore
	export const arguments: never;
	/** @deprecated */
	export const bind: never;
	/** @deprecated */
	export const call: never;
	/** @deprecated */
	export const caller: never;
	/** @deprecated */
	export const length: never;
	/** @deprecated */
	export const name: never;
	/** @deprecated */
	export const prototype: never;
	/** @deprecated */
	export const toString: never;
}

/**
 * Inspects one or more values whenever they, or the properties they contain, change. Example:
 *
 * ```ts
 * $inspect(someValue, someOtherValue)
 * ```
 *
 * `$inspect` returns a `with` function, which you can invoke with a callback function that
 * will be called with the value and the event type (`'init'` or `'update'`) on every change.
 * By default, the values will be logged to the console.
 *
 * ```ts
 * $inspect(x).with(console.trace);
 * $inspect(x, y).with(() => { debugger; });
 * ```
 *
 * https://svelte.dev/docs/svelte/$inspect
 */
declare function $inspect<T extends any[]>(
	...values: T
): { with: (fn: (type: 'init' | 'update', ...values: T) => void) => void };

declare namespace $inspect {
	/**
	 * Tracks which reactive state changes caused an effect to re-run. Must be the first
	 * statement of a function body. Example:
	 *
	 * ```svelte
	 * <script>
	 *   let count = $state(0);
	 *
	 *   $effect(() => {
	 *     $inspect.trace('my effect');
	 *
	 *     count;
	 *   });
	 * </script>
	 */
	export function trace(name?: string): void;

	// prevent intellisense from being unhelpful
	/** @deprecated */
	export const apply: never;
	/** @deprecated */
	// @ts-ignore
	export const arguments: never;
	/** @deprecated */
	export const bind: never;
	/** @deprecated */
	export const call: never;
	/** @deprecated */
	export const caller: never;
	/** @deprecated */
	export const length: never;
	/** @deprecated */
	export const name: never;
	/** @deprecated */
	export const prototype: never;
	/** @deprecated */
	export const toString: never;
}

/**
 * Retrieves the `this` reference of the custom element that contains this component. Example:
 *
 * ```svelte
 * <svelte:options customElement="my-element" />
 *
 * <script>
 * 	function greet(greeting) {
 * 		$host().dispatchEvent(new CustomEvent('greeting', { detail: greeting }))
 * 	}
 * </script>
 *
 * <button onclick={() => greet('hello')}>say hello</button>
 * ```
 *
 * Only available inside custom element components, and only on the client-side.
 *
 * https://svelte.dev/docs/svelte/$host
 */
declare function $host<El extends HTMLElement = HTMLElement>(): El;

declare namespace $host {
	// prevent intellisense from being unhelpful
	/** @deprecated */
	export const apply: never;
	/** @deprecated */
	// @ts-ignore
	export const arguments: never;
	/** @deprecated */
	export const bind: never;
	/** @deprecated */
	export const call: never;
	/** @deprecated */
	export const caller: never;
	/** @deprecated */
	export const length: never;
	/** @deprecated */
	export const name: never;
	/** @deprecated */
	export const prototype: never;
	/** @deprecated */
	export const toString: never;
}

//# sourceMappingURL=index.d.ts.map<|MERGE_RESOLUTION|>--- conflicted
+++ resolved
@@ -434,17 +434,17 @@
 	 * @deprecated Use [`$effect`](https://svelte.dev/docs/svelte/$effect) instead
 	 * */
 	export function afterUpdate(fn: () => void): void;
+	/**
+	 * Synchronously flush any pending updates.
+	 * Returns void if no callback is provided, otherwise returns the result of calling the callback.
+	 * */
+	export function flushSync<T = void>(fn?: (() => T) | undefined): T;
 	type Getters<T> = {
 		[K in keyof T]: () => T[K];
 	};
 	export interface StateOptions {
 		onchange?: () => unknown;
 	}
-	/**
-	 * Synchronously flush any pending updates.
-	 * Returns void if no callback is provided, otherwise returns the result of calling the callback.
-	 * */
-	export function flushSync<T = void>(fn?: (() => T) | undefined): T;
 	/**
 	 * Create a snippet programmatically
 	 * */
@@ -527,8 +527,6 @@
 	export function unmount(component: Record<string, any>, options?: {
 		outro?: boolean;
 	} | undefined): Promise<void>;
-<<<<<<< HEAD
-=======
 	/**
 	 * Returns a promise that resolves once any pending state changes have been applied.
 	 * */
@@ -553,10 +551,6 @@
 	 * ```
 	 * */
 	export function untrack<T>(fn: () => T): T;
-	type Getters<T> = {
-		[K in keyof T]: () => T[K];
-	};
->>>>>>> 6c9717a9
 
 	export {};
 }
