--- conflicted
+++ resolved
@@ -12,17 +12,15 @@
 >
 > %properties%
 
-<<<<<<< HEAD
-## svelte_html_duplicate_attribute
-
-> Duplicate attribute '%name%' across multiple `<svelte:html>` blocks, the latest value will be used.
-
-This warning appears when you have multiple `<svelte:html>` blocks across several files, and they set the same attribute. In that case, the latest value wins. On the server and on the client for static attributes, that's the last occurence of the attribute. On the client for dynamic attributes that's the value which was updated last across all `<svelte:html>` blocks.
-=======
 `$state.snapshot` tries to clone the given value in order to return a reference that no longer changes. Certain objects may not be cloneable, in which case the original value is returned. In the following example, `property` is cloned, but `window` is not, because DOM elements are uncloneable:
 
 ```js
 const object = $state({ property: 'this is cloneable', window })
 const snapshot = $state.snapshot(object);
 ```
->>>>>>> 8ba1b9dd
+
+## svelte_html_duplicate_attribute
+
+> Duplicate attribute '%name%' across multiple `<svelte:html>` blocks, the latest value will be used.
+
+This warning appears when you have multiple `<svelte:html>` blocks across several files, and they set the same attribute. In that case, the latest value wins. On the server and on the client for static attributes, that's the last occurence of the attribute. On the client for dynamic attributes that's the value which was updated last across all `<svelte:html>` blocks.