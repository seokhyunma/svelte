/** @import { ArrowFunctionExpression, Expression, FunctionDeclaration, FunctionExpression } from 'estree' */
/** @import { AST, DelegatedEvent } from '#compiler' */
/** @import { Context } from '../types' */
import { cannot_be_set_statically, is_capture_event, is_delegated } from '../../../../utils.js';
import {
	get_attribute_chunks,
	get_attribute_expression,
	is_event_attribute
} from '../../../utils/ast.js';
import { mark_subtree_dynamic } from './shared/fragment.js';

/**
 * @param {AST.Attribute} node
 * @param {Context} context
 */
export function Attribute(node, context) {
	context.next();

	const parent = /** @type {AST.SvelteNode} */ (context.path.at(-1));

	if (parent.type === 'RegularElement') {
		// special case <option value="" />
		if (node.name === 'value' && parent.name === 'option') {
			mark_subtree_dynamic(context.path);
		}

		// special case <img loading="lazy" />
		if (node.name === 'loading' && parent.name === 'img') {
			mark_subtree_dynamic(context.path);
		}
	}

	if (is_event_attribute(node)) {
		mark_subtree_dynamic(context.path);
	}

	if (cannot_be_set_statically(node.name)) {
		mark_subtree_dynamic(context.path);
	}

	// class={[...]} or class={{...}} or `class={x}` need clsx to resolve the classes
	if (
		node.name === 'class' &&
		!Array.isArray(node.value) &&
		node.value !== true &&
		node.value.expression.type !== 'Literal' &&
		node.value.expression.type !== 'TemplateLiteral' &&
		node.value.expression.type !== 'BinaryExpression'
	) {
		mark_subtree_dynamic(context.path);
		node.metadata.needs_clsx = true;
	}

	if (node.value !== true) {
		for (const chunk of get_attribute_chunks(node.value)) {
			if (chunk.type !== 'ExpressionTag') continue;

			if (
				chunk.expression.type === 'FunctionExpression' ||
				chunk.expression.type === 'ArrowFunctionExpression'
			) {
				continue;
			}
<<<<<<< HEAD

			node.metadata.expression.has_state ||= chunk.metadata.expression.has_state;
			node.metadata.expression.has_call ||= chunk.metadata.expression.has_call;
			node.metadata.expression.is_async ||= chunk.metadata.expression.is_async;
=======
>>>>>>> de941592
		}

		if (is_event_attribute(node)) {
			const parent = context.path.at(-1);
			if (parent?.type === 'RegularElement' || parent?.type === 'SvelteElement') {
				context.state.analysis.uses_event_attributes = true;
			}

			const expression = get_attribute_expression(node);
			const delegated_event = get_delegated_event(node.name.slice(2), expression, context);

			if (delegated_event !== null) {
				if (delegated_event.hoisted) {
					delegated_event.function.metadata.hoisted = true;
				}

				node.metadata.delegated = delegated_event;
			}
		}
	}
}

/** @type {DelegatedEvent} */
const unhoisted = { hoisted: false };

/**
 * Checks if given event attribute can be delegated/hoisted and returns the corresponding info if so
 * @param {string} event_name
 * @param {Expression | null} handler
 * @param {Context} context
 * @returns {null | DelegatedEvent}
 */
function get_delegated_event(event_name, handler, context) {
	// Handle delegated event handlers. Bail out if not a delegated event.
	if (!handler || !is_delegated(event_name)) {
		return null;
	}

	// If we are not working with a RegularElement, then bail out.
	const element = context.path.at(-1);
	if (element?.type !== 'RegularElement') {
		return null;
	}

	/** @type {FunctionExpression | FunctionDeclaration | ArrowFunctionExpression | null} */
	let target_function = null;
	let binding = null;

	if (element.metadata.has_spread) {
		// event attribute becomes part of the dynamic spread array
		return unhoisted;
	}

	if (handler.type === 'ArrowFunctionExpression' || handler.type === 'FunctionExpression') {
		target_function = handler;
	} else if (handler.type === 'Identifier') {
		binding = context.state.scope.get(handler.name);

		if (context.state.analysis.module.scope.references.has(handler.name)) {
			// If a binding with the same name is referenced in the module scope (even if not declared there), bail out
			return unhoisted;
		}

		if (binding != null) {
			for (const { path } of binding.references) {
				const parent = path.at(-1);
				if (parent === undefined) return unhoisted;

				const grandparent = path.at(-2);

				/** @type {AST.RegularElement | null} */
				let element = null;
				/** @type {string | null} */
				let event_name = null;
				if (parent.type === 'OnDirective') {
					element = /** @type {AST.RegularElement} */ (grandparent);
					event_name = parent.name;
				} else if (
					parent.type === 'ExpressionTag' &&
					grandparent?.type === 'Attribute' &&
					is_event_attribute(grandparent)
				) {
					element = /** @type {AST.RegularElement} */ (path.at(-3));
					const attribute = /** @type {AST.Attribute} */ (grandparent);
					event_name = get_attribute_event_name(attribute.name);
				}

				if (element && event_name) {
					if (
						element.type !== 'RegularElement' ||
						element.metadata.has_spread ||
						!is_delegated(event_name)
					) {
						return unhoisted;
					}
				} else if (parent.type !== 'FunctionDeclaration' && parent.type !== 'VariableDeclarator') {
					return unhoisted;
				}
			}
		}

		// If the binding is exported, bail out
		if (context.state.analysis.exports.find((node) => node.name === handler.name)) {
			return unhoisted;
		}

		if (binding !== null && binding.initial !== null && !binding.updated && !binding.is_called) {
			const binding_type = binding.initial.type;

			if (
				binding_type === 'ArrowFunctionExpression' ||
				binding_type === 'FunctionDeclaration' ||
				binding_type === 'FunctionExpression'
			) {
				target_function = binding.initial;
			}
		}
	}

	// If we can't find a function, or the function has multiple parameters, bail out
	if (target_function == null || target_function.params.length > 1) {
		return unhoisted;
	}

	const visited_references = new Set();
	const scope = target_function.metadata.scope;
	for (const [reference] of scope.references) {
		// Bail out if the arguments keyword is used or $host is referenced
		if (reference === 'arguments' || reference === '$host') return unhoisted;
		// Bail out if references a store subscription
		if (scope.get(`$${reference}`)?.kind === 'store_sub') return unhoisted;

		const binding = scope.get(reference);
		const local_binding = context.state.scope.get(reference);

		// If we are referencing a binding that is shadowed in another scope then bail out.
		if (local_binding !== null && binding !== null && local_binding.node !== binding.node) {
			return unhoisted;
		}

		// If we have multiple references to the same store using $ prefix, bail out.
		if (
			binding !== null &&
			binding.kind === 'store_sub' &&
			visited_references.has(reference.slice(1))
		) {
			return unhoisted;
		}

		// If we reference the index within an each block, then bail out.
		if (binding !== null && binding.initial?.type === 'EachBlock') return unhoisted;

		if (
			binding !== null &&
			// Bail out if the the binding is a rest param
			(binding.declaration_kind === 'rest_param' ||
				// Bail out if we reference anything from the EachBlock (for now) that mutates in non-runes mode,
				(((!context.state.analysis.runes && binding.kind === 'each') ||
					// or any normal not reactive bindings that are mutated.
					binding.kind === 'normal') &&
					binding.updated))
		) {
			return unhoisted;
		}
		visited_references.add(reference);
	}

	return { hoisted: true, function: target_function };
}

/**
 * @param {string} event_name
 */
function get_attribute_event_name(event_name) {
	event_name = event_name.slice(2);
	if (is_capture_event(event_name)) {
		event_name = event_name.slice(0, -7);
	}
	return event_name;
}<|MERGE_RESOLUTION|>--- conflicted
+++ resolved
@@ -61,13 +61,6 @@
 			) {
 				continue;
 			}
-<<<<<<< HEAD
-
-			node.metadata.expression.has_state ||= chunk.metadata.expression.has_state;
-			node.metadata.expression.has_call ||= chunk.metadata.expression.has_call;
-			node.metadata.expression.is_async ||= chunk.metadata.expression.is_async;
-=======
->>>>>>> de941592
 		}
 
 		if (is_event_attribute(node)) {
