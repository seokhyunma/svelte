--- conflicted
+++ resolved
@@ -117,7 +117,6 @@
 
 			if ((rune === '$derived' || rune === '$derived.by') && node.arguments.length !== 1) {
 				e.rune_invalid_arguments_length(node, rune, 'exactly one argument');
-<<<<<<< HEAD
 			} else if (rune === '$state' || rune === '$state.raw') {
 				if (node.arguments.length > 2) {
 					e.rune_invalid_arguments_length(node, rune, 'at most two arguments');
@@ -125,10 +124,6 @@
 				if (node.arguments.length === 2 && node.arguments[1].type !== 'ObjectExpression') {
 					e.rune_invalid_options(node.arguments[1], rune);
 				}
-=======
-			} else if (node.arguments.length > 1) {
-				e.rune_invalid_arguments_length(node, rune, 'zero or one arguments');
->>>>>>> 74917ae7
 			}
 
 			break;
