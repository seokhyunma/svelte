/** @import { Expression } from 'estree' */
/** @import { AST, Directive, ElementLike, TemplateNode } from '#compiler' */
/** @import { Parser } from '../index.js' */
import { is_void } from '../../../../utils.js';
import read_expression from '../read/expression.js';
import { read_script } from '../read/script.js';
import read_style from '../read/style.js';
import { decode_character_references } from '../utils/html.js';
import * as e from '../../../errors.js';
import * as w from '../../../warnings.js';
import { create_fragment } from '../utils/create.js';
import { create_attribute, create_expression_metadata } from '../../nodes.js';
import { get_attribute_expression, is_expression_attribute } from '../../../utils/ast.js';
import { closing_tag_omitted } from '../../../../html-tree-validation.js';
<<<<<<< HEAD
=======
import { list } from '../../../utils/string.js';
>>>>>>> db6545d1

const regex_invalid_unquoted_attribute_value = /^(\/>|[\s"'=<>`])/;
const regex_closing_textarea_tag = /^<\/textarea(\s[^>]*)?>/i;
const regex_closing_comment = /-->/;
const regex_whitespace_or_slash_or_closing_tag = /(\s|\/|>)/;
const regex_token_ending_character = /[\s=/>"']/;
const regex_starts_with_quote_characters = /^["']/;
const regex_attribute_value = /^(?:"([^"]*)"|'([^'])*'|([^>\s]+))/;
const regex_valid_element_name =
	/^(?:![a-zA-Z]+|[a-zA-Z](?:[a-zA-Z0-9-]*[a-zA-Z0-9])?|[a-zA-Z][a-zA-Z0-9]*:[a-zA-Z][a-zA-Z0-9-]*[a-zA-Z0-9])$/;
const regex_valid_component_name =
	// https://developer.mozilla.org/en-US/docs/Web/JavaScript/Reference/Lexical_grammar#identifiers adjusted for our needs
	// (must start with uppercase letter if no dots, can contain dots)
	/^(?:\p{Lu}[$\u200c\u200d\p{ID_Continue}.]*|\p{ID_Start}[$\u200c\u200d\p{ID_Continue}]*(?:\.[$\u200c\u200d\p{ID_Continue}]+)+)$/u;

/** @type {Map<string, ElementLike['type']>} */
const root_only_meta_tags = new Map([
	['svelte:head', 'SvelteHead'],
	['svelte:options', 'SvelteOptions'],
	['svelte:window', 'SvelteWindow'],
	['svelte:document', 'SvelteDocument'],
	['svelte:body', 'SvelteBody']
]);

/** @type {Map<string, ElementLike['type']>} */
const meta_tags = new Map([
	...root_only_meta_tags,
	['svelte:element', 'SvelteElement'],
	['svelte:component', 'SvelteComponent'],
	['svelte:self', 'SvelteSelf'],
	['svelte:fragment', 'SvelteFragment']
]);

/** @param {Parser} parser */
export default function element(parser) {
	const start = parser.index++;

	let parent = parser.current();

	if (parser.eat('!--')) {
		const data = parser.read_until(regex_closing_comment);
		parser.eat('-->', true);

		/** @type {ReturnType<typeof parser.append<AST.Comment>>} */
		parser.append({
			type: 'Comment',
			start,
			end: parser.index,
			data
		});

		return;
	}

	const is_closing_tag = parser.eat('/');
	const name = parser.read_until(regex_whitespace_or_slash_or_closing_tag);

	if (is_closing_tag) {
		parser.allow_whitespace();
		parser.eat('>', true);

		if (is_void(name)) {
			e.void_element_invalid_content(start);
		}

		// close any elements that don't have their own closing tags, e.g. <div><p></div>
		while (/** @type {AST.RegularElement} */ (parent).name !== name) {
			if (parent.type !== 'RegularElement') {
				if (parser.last_auto_closed_tag && parser.last_auto_closed_tag.tag === name) {
					e.element_invalid_closing_tag_autoclosed(start, name, parser.last_auto_closed_tag.reason);
				} else {
					e.element_invalid_closing_tag(start, name);
				}
			}

			parent.end = start;
			parser.pop();

			parent = parser.current();
		}

		parent.end = parser.index;
		parser.pop();

		if (parser.last_auto_closed_tag && parser.stack.length < parser.last_auto_closed_tag.depth) {
			parser.last_auto_closed_tag = undefined;
		}

		return;
	}

	if (name.startsWith('svelte:') && !meta_tags.has(name)) {
		const bounds = { start: start + 1, end: start + 1 + name.length };
		e.svelte_meta_invalid_tag(bounds, list(Array.from(meta_tags.keys())));
	}

	if (!regex_valid_element_name.test(name) && !regex_valid_component_name.test(name)) {
		const bounds = { start: start + 1, end: start + 1 + name.length };
		e.tag_invalid_name(bounds);
	}

	if (root_only_meta_tags.has(name)) {
		if (name in parser.meta_tags) {
			e.svelte_meta_duplicate(start, name);
		}

		if (parent.type !== 'Root') {
			e.svelte_meta_invalid_placement(start, name);
		}

		parser.meta_tags[name] = true;
	}

	const type = meta_tags.has(name)
		? meta_tags.get(name)
		: regex_valid_component_name.test(name)
			? 'Component'
			: name === 'title' && parent_is_head(parser.stack)
				? 'TitleElement'
				: // TODO Svelte 6/7: once slots are removed in favor of snippets, always keep slot as a regular element
					name === 'slot' && !parent_is_shadowroot_template(parser.stack)
					? 'SlotElement'
					: 'RegularElement';

	/** @type {ElementLike} */
	const element =
		type === 'RegularElement'
			? {
					type,
					start,
					end: -1,
					name,
					attributes: [],
					fragment: create_fragment(true),
					metadata: {
						svg: false,
						mathml: false,
						scoped: false,
						has_spread: false,
						auto_opens: null
					},
					parent: null
				}
			: /** @type {ElementLike} */ ({
					type,
					start,
					end: -1,
					name,
					attributes: [],
					fragment: create_fragment(true),
					parent: null,
					metadata: {
						// unpopulated at first, differs between types
					}
				});

	parser.allow_whitespace();

	if (parent.type === 'RegularElement' && closing_tag_omitted(parent.name, name)) {
		parent.end = start;
		parser.pop();
		parser.last_auto_closed_tag = {
			tag: parent.name,
			reason: name,
			depth: parser.stack.length
		};
	}

	/** @type {string[]} */
	const unique_names = [];

	const current = parser.current();
	const is_top_level_script_or_style =
		(name === 'script' || name === 'style') && current.type === 'Root';

	const read = is_top_level_script_or_style ? read_static_attribute : read_attribute;

	let attribute;
	while ((attribute = read(parser))) {
		// animate and transition can only be specified once per element so no need
		// to check here, use can be used multiple times, same for the on directive
		// finally let already has error handling in case of duplicate variable names
		if (
			attribute.type === 'Attribute' ||
			attribute.type === 'BindDirective' ||
			attribute.type === 'StyleDirective' ||
			attribute.type === 'ClassDirective'
		) {
			// `bind:attribute` and `attribute` are just the same but `class:attribute`,
			// `style:attribute` and `attribute` are different and should be allowed together
			// so we concatenate the type while normalizing the type for BindDirective
			const type = attribute.type === 'BindDirective' ? 'Attribute' : attribute.type;
			if (unique_names.includes(type + attribute.name)) {
				e.attribute_duplicate(attribute);
				// <svelte:element bind:this this=..> is allowed
			} else if (attribute.name !== 'this') {
				unique_names.push(type + attribute.name);
			}
		}

		element.attributes.push(attribute);
		parser.allow_whitespace();
	}

	if (element.type === 'SvelteComponent') {
		const index = element.attributes.findIndex(
			/** @param {any} attr */
			(attr) => attr.type === 'Attribute' && attr.name === 'this'
		);
		if (index === -1) {
			e.svelte_component_missing_this(start);
		}

		const definition = /** @type {AST.Attribute} */ (element.attributes.splice(index, 1)[0]);
		if (!is_expression_attribute(definition)) {
			e.svelte_component_invalid_this(definition.start);
		}

		element.expression = get_attribute_expression(definition);
	}

	if (element.type === 'SvelteElement') {
		const index = element.attributes.findIndex(
			/** @param {any} attr */
			(attr) => attr.type === 'Attribute' && attr.name === 'this'
		);
		if (index === -1) {
			e.svelte_element_missing_this(start);
		}

		const definition = /** @type {AST.Attribute} */ (element.attributes.splice(index, 1)[0]);

		if (definition.value === true) {
			e.svelte_element_missing_this(definition);
		}

		if (!is_expression_attribute(definition)) {
			w.svelte_element_invalid_this(definition);

			// note that this is wrong, in the case of e.g. `this="h{n}"` — it will result in `<h>`.
			// it would be much better to just error here, but we are preserving the existing buggy
			// Svelte 4 behaviour out of an overabundance of caution regarding breaking changes.
			// TODO in 6.0, error
			const chunk = /** @type {Array<AST.ExpressionTag | AST.Text>} */ (definition.value)[0];
			element.tag =
				chunk.type === 'Text'
					? {
							type: 'Literal',
							value: chunk.data,
							raw: `'${chunk.raw}'`,
							start: chunk.start,
							end: chunk.end
						}
					: chunk.expression;
		} else {
			element.tag = get_attribute_expression(definition);
		}
	}

	if (is_top_level_script_or_style) {
		parser.eat('>', true);

		/** @type {AST.Comment | null} */
		let prev_comment = null;
		for (let i = current.fragment.nodes.length - 1; i >= 0; i--) {
			const node = current.fragment.nodes[i];

			if (i === current.fragment.nodes.length - 1 && node.end !== start) {
				break;
			}

			if (node.type === 'Comment') {
				prev_comment = node;
				break;
			} else if (node.type !== 'Text' || node.data.trim()) {
				break;
			}
		}

		if (name === 'script') {
			const content = read_script(parser, start, element.attributes);
			if (prev_comment) {
				// We take advantage of the fact that the root will never have leadingComments set,
				// and set the previous comment to it so that the warning mechanism can later
				// inspect the root and see if there was a html comment before it silencing specific warnings.
				content.content.leadingComments = [{ type: 'Line', value: prev_comment.data }];
			}

			if (content.context === 'module') {
				if (current.module) e.script_duplicate(start);
				current.module = content;
			} else {
				if (current.instance) e.script_duplicate(start);
				current.instance = content;
			}
		} else {
			const content = read_style(parser, start, element.attributes);
			content.content.comment = prev_comment;

			if (current.css) e.style_duplicate(start);
			current.css = content;
		}
		return;
	}

	parser.append(element);

	const self_closing = parser.eat('/') || is_void(name);

	parser.eat('>', true);

	if (self_closing) {
		// don't push self-closing elements onto the stack
		element.end = parser.index;
	} else if (name === 'textarea') {
		// special case
		element.fragment.nodes = read_sequence(
			parser,
			() => regex_closing_textarea_tag.test(parser.template.slice(parser.index)),
			'inside <textarea>'
		);
		parser.read(regex_closing_textarea_tag);
		element.end = parser.index;
	} else if (name === 'script' || name === 'style') {
		// special case
		const start = parser.index;
		const data = parser.read_until(new RegExp(`</${name}>`));
		const end = parser.index;

		/** @type {AST.Text} */
		const node = {
			start,
			end,
			type: 'Text',
			data,
			raw: data,
			parent: null
		};

		element.fragment.nodes.push(node);
		parser.eat(`</${name}>`, true);
		element.end = parser.index;
	} else {
		parser.stack.push(element);
		parser.fragments.push(element.fragment);
	}
}

/** @param {TemplateNode[]} stack */
function parent_is_head(stack) {
	let i = stack.length;
	while (i--) {
		const { type } = stack[i];
		if (type === 'SvelteHead') return true;
		if (type === 'RegularElement' || type === 'Component') return false;
	}
	return false;
}

/** @param {TemplateNode[]} stack */
function parent_is_shadowroot_template(stack) {
	// https://developer.chrome.com/docs/css-ui/declarative-shadow-dom#building_a_declarative_shadow_root
	let i = stack.length;
	while (i--) {
		if (
			stack[i].type === 'RegularElement' &&
			/** @type {AST.RegularElement} */ (stack[i]).attributes.some(
				(a) => a.type === 'Attribute' && a.name === 'shadowrootmode'
			)
		) {
			return true;
		}
	}
	return false;
}

/**
 * @param {Parser} parser
 * @returns {AST.Attribute | null}
 */
function read_static_attribute(parser) {
	const start = parser.index;

	const name = parser.read_until(regex_token_ending_character);
	if (!name) return null;

	/** @type {true | Array<AST.Text | AST.ExpressionTag>} */
	let value = true;

	if (parser.eat('=')) {
		parser.allow_whitespace();
		let raw = parser.match_regex(regex_attribute_value);
		if (!raw) {
			e.expected_attribute_value(parser.index);
		}

		parser.index += raw.length;

		const quoted = raw[0] === '"' || raw[0] === "'";
		if (quoted) {
			raw = raw.slice(1, -1);
		}

		value = [
			{
				start: parser.index - raw.length - (quoted ? 1 : 0),
				end: quoted ? parser.index - 1 : parser.index,
				type: 'Text',
				raw: raw,
				data: decode_character_references(raw, true),
				parent: null
			}
		];
	}

	if (parser.match_regex(regex_starts_with_quote_characters)) {
		e.expected_token(parser.index, '=');
	}

	return create_attribute(name, start, parser.index, value);
}

/**
 * @param {Parser} parser
 * @returns {AST.Attribute | AST.SpreadAttribute | Directive | null}
 */
function read_attribute(parser) {
	const start = parser.index;

	if (parser.eat('{')) {
		parser.allow_whitespace();

		if (parser.eat('...')) {
			const expression = read_expression(parser);

			parser.allow_whitespace();
			parser.eat('}', true);

			/** @type {AST.SpreadAttribute} */
			const spread = {
				type: 'SpreadAttribute',
				start,
				end: parser.index,
				expression,
				parent: null,
				metadata: {
					expression: create_expression_metadata()
				}
			};

			return spread;
		} else {
			const value_start = parser.index;
			const name = parser.read_identifier();

			if (name === null) {
				e.attribute_empty_shorthand(start);
			}

			parser.allow_whitespace();
			parser.eat('}', true);

			/** @type {AST.ExpressionTag} */
			const expression = {
				type: 'ExpressionTag',
				start: value_start,
				end: value_start + name.length,
				expression: {
					start: value_start,
					end: value_start + name.length,
					type: 'Identifier',
					name
				},
				parent: null,
				metadata: {
					expression: create_expression_metadata()
				}
			};

			return create_attribute(name, start, parser.index, expression);
		}
	}

	const name = parser.read_until(regex_token_ending_character);
	if (!name) return null;

	let end = parser.index;

	parser.allow_whitespace();

	const colon_index = name.indexOf(':');
	const type = colon_index !== -1 && get_directive_type(name.slice(0, colon_index));

	/** @type {true | AST.ExpressionTag | Array<AST.Text | AST.ExpressionTag>} */
	let value = true;
	if (parser.eat('=')) {
		parser.allow_whitespace();
		value = read_attribute_value(parser);
		end = parser.index;
	} else if (parser.match_regex(regex_starts_with_quote_characters)) {
		e.expected_token(parser.index, '=');
	}

	if (type) {
		const [directive_name, ...modifiers] = name.slice(colon_index + 1).split('|');

		if (directive_name === '') {
			e.directive_missing_name({ start, end: start + colon_index + 1 }, name);
		}

		if (type === 'StyleDirective') {
			return {
				start,
				end,
				type,
				name: directive_name,
				modifiers: /** @type {Array<'important'>} */ (modifiers),
				value,
				parent: null,
				metadata: {
					expression: create_expression_metadata()
				}
			};
		}

		const first_value = value === true ? undefined : Array.isArray(value) ? value[0] : value;

		/** @type {Expression | null} */
		let expression = null;

		if (first_value) {
			const attribute_contains_text =
				/** @type {any[]} */ (value).length > 1 || first_value.type === 'Text';
			if (attribute_contains_text) {
				e.directive_invalid_value(/** @type {number} */ (first_value.start));
			} else {
				// TODO throw a parser error in a future version here if this `[ExpressionTag]` instead of `ExpressionTag`,
				// which means stringified value, which isn't allowed for some directives?
				expression = first_value.expression;
			}
		}

		/** @type {Directive} */
		// @ts-expect-error TODO can't figure out this error
		const directive = {
			start,
			end,
			type,
			name: directive_name,
			modifiers,
			expression,
			metadata: {
				expression: create_expression_metadata()
			}
		};

		if (directive.type === 'TransitionDirective') {
			const direction = name.slice(0, colon_index);
			directive.intro = direction === 'in' || direction === 'transition';
			directive.outro = direction === 'out' || direction === 'transition';
		}

		// Directive name is expression, e.g. <p class:isRed />
		if (
			(directive.type === 'BindDirective' || directive.type === 'ClassDirective') &&
			!directive.expression
		) {
			directive.expression = /** @type {any} */ ({
				start: start + colon_index + 1,
				end,
				type: 'Identifier',
				name: directive.name
			});
		}

		return directive;
	}

	return create_attribute(name, start, end, value);
}

/**
 * @param {string} name
 * @returns {any}
 */
function get_directive_type(name) {
	if (name === 'use') return 'UseDirective';
	if (name === 'animate') return 'AnimateDirective';
	if (name === 'bind') return 'BindDirective';
	if (name === 'class') return 'ClassDirective';
	if (name === 'style') return 'StyleDirective';
	if (name === 'on') return 'OnDirective';
	if (name === 'let') return 'LetDirective';
	if (name === 'in' || name === 'out' || name === 'transition') return 'TransitionDirective';
	return false;
}

/**
 * @param {Parser} parser
 * @return {AST.ExpressionTag | Array<AST.ExpressionTag | AST.Text>}
 */
function read_attribute_value(parser) {
	const quote_mark = parser.eat("'") ? "'" : parser.eat('"') ? '"' : null;
	if (quote_mark && parser.eat(quote_mark)) {
		return [
			{
				start: parser.index - 1,
				end: parser.index - 1,
				type: 'Text',
				raw: '',
				data: '',
				parent: null
			}
		];
	}

	/** @type {Array<AST.ExpressionTag | AST.Text>} */
	let value;
	try {
		value = read_sequence(
			parser,
			() => {
				// handle common case of quote marks existing outside of regex for performance reasons
				if (quote_mark) return parser.match(quote_mark);
				return !!parser.match_regex(regex_invalid_unquoted_attribute_value);
			},
			'in attribute value'
		);
	} catch (/** @type {any} */ error) {
		if (error.code === 'js_parse_error') {
			// if the attribute value didn't close + self-closing tag
			// eg: `<Component test={{a:1} />`
			// acorn may throw a `Unterminated regular expression` because of `/>`
			const pos = error.position?.[0];
			if (pos !== undefined && parser.template.slice(pos - 1, pos + 1) === '/>') {
				parser.index = pos;
				e.expected_token(pos, quote_mark || '}');
			}
		}
		throw error;
	}

	if (value.length === 0 && !quote_mark) {
		e.expected_attribute_value(parser.index);
	}

	if (quote_mark) parser.index += 1;

	if (quote_mark || value.length > 1 || value[0].type === 'Text') {
		return value;
	} else {
		return value[0];
	}
}

/**
 * @param {Parser} parser
 * @param {() => boolean} done
 * @param {string} location
 * @returns {any[]}
 */
function read_sequence(parser, done, location) {
	/** @type {AST.Text} */
	let current_chunk = {
		start: parser.index,
		end: -1,
		type: 'Text',
		raw: '',
		data: '',
		parent: null
	};

	/** @type {Array<AST.Text | AST.ExpressionTag>} */
	const chunks = [];

	/** @param {number} end */
	function flush(end) {
		if (current_chunk.raw) {
			current_chunk.data = decode_character_references(current_chunk.raw, true);
			current_chunk.end = end;
			chunks.push(current_chunk);
		}
	}

	while (parser.index < parser.template.length) {
		const index = parser.index;

		if (done()) {
			flush(parser.index);
			return chunks;
		} else if (parser.eat('{')) {
			if (parser.match('#')) {
				const index = parser.index - 1;
				parser.eat('#');
				const name = parser.read_until(/[^a-z]/);
				e.block_invalid_placement(index, name, location);
			} else if (parser.match('@')) {
				const index = parser.index - 1;
				parser.eat('@');
				const name = parser.read_until(/[^a-z]/);
				e.tag_invalid_placement(index, name, location);
			}

			flush(parser.index - 1);

			parser.allow_whitespace();
			const expression = read_expression(parser);
			parser.allow_whitespace();
			parser.eat('}', true);

			/** @type {AST.ExpressionTag} */
			const chunk = {
				type: 'ExpressionTag',
				start: index,
				end: parser.index,
				expression,
				parent: null,
				metadata: {
					expression: create_expression_metadata()
				}
			};

			chunks.push(chunk);

			current_chunk = {
				start: parser.index,
				end: -1,
				type: 'Text',
				raw: '',
				data: '',
				parent: null
			};
		} else {
			current_chunk.raw += parser.template[parser.index++];
		}
	}

	e.unexpected_eof(parser.template.length);
}<|MERGE_RESOLUTION|>--- conflicted
+++ resolved
@@ -12,10 +12,7 @@
 import { create_attribute, create_expression_metadata } from '../../nodes.js';
 import { get_attribute_expression, is_expression_attribute } from '../../../utils/ast.js';
 import { closing_tag_omitted } from '../../../../html-tree-validation.js';
-<<<<<<< HEAD
-=======
 import { list } from '../../../utils/string.js';
->>>>>>> db6545d1
 
 const regex_invalid_unquoted_attribute_value = /^(\/>|[\s"'=<>`])/;
 const regex_closing_textarea_tag = /^<\/textarea(\s[^>]*)?>/i;
@@ -154,8 +151,7 @@
 						svg: false,
 						mathml: false,
 						scoped: false,
-						has_spread: false,
-						auto_opens: null
+						has_spread: false
 					},
 					parent: null
 				}
