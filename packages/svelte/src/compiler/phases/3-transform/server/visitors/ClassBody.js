/** @import { CallExpression, ClassBody, MethodDefinition, PropertyDefinition, StaticBlock } from 'estree' */
/** @import { Context } from '../types.js' */
import * as b from '#compiler/builders';
import { get_name } from '../../../nodes.js';

/**
 * @param {ClassBody} node
 * @param {Context} context
 */
export function ClassBody(node, context) {
	const state_fields = context.state.analysis.classes.get(node);

	if (!state_fields) {
		// in legacy mode, do nothing
		context.next();
		return;
	}

	/** @type {Array<MethodDefinition | PropertyDefinition | StaticBlock>} */
	const body = [];

	const child_state = { ...context.state, state_fields };

	for (const [name, field] of state_fields) {
		if (name[0] === '#') {
			continue;
		}

		// insert backing fields for stuff declared in the constructor
		if (
			field &&
			field.node.type === 'AssignmentExpression' &&
			(field.type === '$derived' || field.type === '$derived.by')
		) {
			const member = b.member(b.this, field.key);

			body.push(
				b.prop_def(field.key, null),
				b.method('get', b.key(name), [], [b.return(b.call(member))]),
				b.method('set', b.key(name), [b.id('$$value')], [b.return(b.call(member, b.id('$$value')))])
			);
		}
	}

	// Replace parts of the class body
	for (const definition of node.body) {
<<<<<<< HEAD
		if (
			definition.type === 'PropertyDefinition' &&
			(definition.key.type === 'Identifier' || definition.key.type === 'PrivateIdentifier')
		) {
			const name = definition.key.name;

			const is_private = definition.key.type === 'PrivateIdentifier';
			const field = (is_private ? private_derived : public_derived).get(name);

			if (definition.value?.type === 'CallExpression' && field !== undefined) {
				const init = /** @type {Expression} **/ (
					context.visit(definition.value.arguments[0], child_state)
				);
				const value = field.kind === 'derived_by' ? init : b.thunk(init);

				if (is_private) {
					body.push(b.prop_def(field.id, value));
				} else {
					// #foo;
					const member = b.member(b.this, field.id);
					body.push(b.prop_def(field.id, value));

					// get foo() { return this.#foo; }
					body.push(b.method('get', definition.key, [], [b.return(b.call(member))]));
=======
		if (definition.type !== 'PropertyDefinition') {
			body.push(
				/** @type {MethodDefinition | StaticBlock} */ (context.visit(definition, child_state))
			);
			continue;
		}
>>>>>>> 931f211b

		const name = get_name(definition.key);
		const field = name && state_fields.get(name);

		if (!field) {
			body.push(/** @type {PropertyDefinition} */ (context.visit(definition, child_state)));
			continue;
		}

		if (name[0] === '#' || field.type === '$state' || field.type === '$state.raw') {
			body.push(/** @type {PropertyDefinition} */ (context.visit(definition, child_state)));
		} else if (field.node === definition) {
			// $derived / $derived.by
			const member = b.member(b.this, field.key);

			body.push(
				b.prop_def(
					field.key,
					/** @type {CallExpression} */ (context.visit(field.value, child_state))
				),

				b.method('get', definition.key, [], [b.return(b.call(member))]),
				b.method('set', b.key(name), [b.id('$$value')], [b.return(b.call(member, b.id('$$value')))])
			);
		}
	}

	return { ...node, body };
}<|MERGE_RESOLUTION|>--- conflicted
+++ resolved
@@ -44,39 +44,12 @@
 
 	// Replace parts of the class body
 	for (const definition of node.body) {
-<<<<<<< HEAD
-		if (
-			definition.type === 'PropertyDefinition' &&
-			(definition.key.type === 'Identifier' || definition.key.type === 'PrivateIdentifier')
-		) {
-			const name = definition.key.name;
-
-			const is_private = definition.key.type === 'PrivateIdentifier';
-			const field = (is_private ? private_derived : public_derived).get(name);
-
-			if (definition.value?.type === 'CallExpression' && field !== undefined) {
-				const init = /** @type {Expression} **/ (
-					context.visit(definition.value.arguments[0], child_state)
-				);
-				const value = field.kind === 'derived_by' ? init : b.thunk(init);
-
-				if (is_private) {
-					body.push(b.prop_def(field.id, value));
-				} else {
-					// #foo;
-					const member = b.member(b.this, field.id);
-					body.push(b.prop_def(field.id, value));
-
-					// get foo() { return this.#foo; }
-					body.push(b.method('get', definition.key, [], [b.return(b.call(member))]));
-=======
 		if (definition.type !== 'PropertyDefinition') {
 			body.push(
 				/** @type {MethodDefinition | StaticBlock} */ (context.visit(definition, child_state))
 			);
 			continue;
 		}
->>>>>>> 931f211b
 
 		const name = get_name(definition.key);
 		const field = name && state_fields.get(name);
