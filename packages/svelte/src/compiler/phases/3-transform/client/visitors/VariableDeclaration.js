/** @import { CallExpression, Expression, Identifier, Literal, VariableDeclaration, VariableDeclarator } from 'estree' */
/** @import { Binding } from '#compiler' */
/** @import { ComponentContext } from '../types' */
import { dev, is_ignored, locate_node } from '../../../../state.js';
import { extract_paths } from '../../../../utils/ast.js';
import * as b from '#compiler/builders';
import * as assert from '../../../../utils/assert.js';
import { get_rune } from '../../../scope.js';
import { get_prop_source, is_prop_source, is_state_source, should_proxy } from '../utils.js';
import { is_hoisted_function } from '../../utils.js';
<<<<<<< HEAD
import { get_onchange } from './shared/state.js';
=======
import { get_value } from './shared/declarations.js';
>>>>>>> 6c9717a9

/**
 * @param {VariableDeclaration} node
 * @param {ComponentContext} context
 */
export function VariableDeclaration(node, context) {
	/** @type {VariableDeclarator[]} */
	const declarations = [];

	if (context.state.analysis.runes) {
		for (const declarator of node.declarations) {
			const init = /** @type {Expression} */ (declarator.init);
			const rune = get_rune(init, context.state.scope);

			if (
				!rune ||
				rune === '$effect.tracking' ||
				rune === '$effect.root' ||
				rune === '$inspect' ||
				rune === '$inspect.trace' ||
				rune === '$state.snapshot' ||
				rune === '$host'
			) {
				if (init != null && is_hoisted_function(init)) {
					context.state.hoisted.push(
						b.const(declarator.id, /** @type {Expression} */ (context.visit(init)))
					);

					continue;
				}
				declarations.push(/** @type {VariableDeclarator} */ (context.visit(declarator)));
				continue;
			}

			if (rune === '$props.id') {
				// skip
				continue;
			}

			if (rune === '$props') {
				/** @type {string[]} */
				const seen = ['$$slots', '$$events', '$$legacy'];

				if (context.state.analysis.custom_element) {
					seen.push('$$host');
				}

				if (declarator.id.type === 'Identifier') {
					/** @type {Expression[]} */
					const args = [b.id('$$props'), b.array(seen.map((name) => b.literal(name)))];

					if (dev) {
						// include rest name, so we can provide informative error messages
						args.push(b.literal(declarator.id.name));
					}

					declarations.push(b.declarator(declarator.id, b.call('$.rest_props', ...args)));
				} else {
					assert.equal(declarator.id.type, 'ObjectPattern');

					for (const property of declarator.id.properties) {
						if (property.type === 'Property') {
							const key = /** @type {Identifier | Literal} */ (property.key);
							const name = key.type === 'Identifier' ? key.name : /** @type {string} */ (key.value);

							seen.push(name);

							let id =
								property.value.type === 'AssignmentPattern' ? property.value.left : property.value;
							assert.equal(id.type, 'Identifier');
							const binding = /** @type {Binding} */ (context.state.scope.get(id.name));
							let initial =
								binding.initial && /** @type {Expression} */ (context.visit(binding.initial));
							// We're adding proxy here on demand and not within the prop runtime function so that
							// people not using proxied state anywhere in their code don't have to pay the additional bundle size cost
							if (
								initial &&
								binding.kind === 'bindable_prop' &&
								should_proxy(initial, context.state.scope)
							) {
								initial = b.call('$.proxy', initial);

								if (dev) {
									initial = b.call('$.tag_proxy', initial, b.literal(id.name));
								}
							}

							if (is_prop_source(binding, context.state)) {
								declarations.push(
									b.declarator(id, get_prop_source(binding, context.state, name, initial))
								);
							}
						} else {
							// RestElement
							/** @type {Expression[]} */
							const args = [b.id('$$props'), b.array(seen.map((name) => b.literal(name)))];

							if (dev) {
								// include rest name, so we can provide informative error messages
								args.push(b.literal(/** @type {Identifier} */ (property.argument).name));
							}

							declarations.push(b.declarator(property.argument, b.call('$.rest_props', ...args)));
						}
					}
				}

				// TODO
				continue;
			}

			const args = /** @type {CallExpression} */ (init).arguments;
			const value = /** @type {Expression} */ (args[0]) ?? b.void0; // TODO do we need the void 0? can we just omit it altogether?

			const onchange = get_onchange(/** @type {Expression} */ (args[1]), context);

			if (rune === '$state' || rune === '$state.raw') {
				/**
				 * @param {Identifier} id
				 * @param {Expression} value
				 * @param {Expression} [onchange]
				 */
<<<<<<< HEAD
				const create_state_declarator = (id, value, onchange) => {
					const binding = /** @type {Binding} */ (context.state.scope.get(id.name));
					const proxied = rune === '$state' && should_proxy(value, context.state.scope);
					const is_state = is_state_source(binding, context.state.analysis);

					if (proxied) {
						return b.call(is_state ? '$.assignable_proxy' : '$.proxy', value, onchange);
					}

					if (is_state) {
						return b.call('$.state', value, onchange);
=======
				const create_state_declarator = (id, value) => {
					const binding = /** @type {import('#compiler').Binding} */ (
						context.state.scope.get(id.name)
					);
					const is_state = is_state_source(binding, context.state.analysis);
					const is_proxy = should_proxy(value, context.state.scope);

					if (rune === '$state' && is_proxy) {
						value = b.call('$.proxy', value);

						if (dev && !is_state) {
							value = b.call('$.tag_proxy', value, b.literal(id.name));
						}
					}

					if (is_state) {
						value = b.call('$.state', value);

						if (dev) {
							value = b.call('$.tag', value, b.literal(id.name));
						}
>>>>>>> 6c9717a9
					}

					return value;
				};

				if (declarator.id.type === 'Identifier') {
					const expression = /** @type {Expression} */ (context.visit(value));

					declarations.push(
<<<<<<< HEAD
						b.declarator(declarator.id, create_state_declarator(declarator.id, value, onchange))
=======
						b.declarator(declarator.id, create_state_declarator(declarator.id, expression))
>>>>>>> 6c9717a9
					);
				} else {
					const tmp = b.id(context.state.scope.generate('tmp'));
					const { inserts, paths } = extract_paths(declarator.id, tmp);

					declarations.push(
						b.declarator(tmp, /** @type {Expression} */ (context.visit(value))),
						...inserts.map(({ id, value }) => {
							id.name = context.state.scope.generate('$$array');
							context.state.transform[id.name] = { read: get_value };

							const expression = /** @type {Expression} */ (context.visit(b.thunk(value)));
							const call = b.call('$.derived', expression);
							return b.declarator(
								id,
								dev ? b.call('$.tag', call, b.literal('[$state iterable]')) : call
							);
						}),
						...paths.map((path) => {
							const value = /** @type {Expression} */ (context.visit(path.expression));
							const binding = context.state.scope.get(/** @type {Identifier} */ (path.node).name);
							return b.declarator(
								path.node,
								binding?.kind === 'state' || binding?.kind === 'raw_state'
									? create_state_declarator(binding.node, value, onchange)
									: value
							);
						})
					);
				}

				continue;
			}

			if (rune === '$derived' || rune === '$derived.by') {
				const is_async = context.state.analysis.async_deriveds.has(
					/** @type {CallExpression} */ (init)
				);

				if (declarator.id.type === 'Identifier') {
					let expression = /** @type {Expression} */ (
						context.visit(value, {
							...context.state,
							in_derived: rune === '$derived'
						})
					);

					if (is_async) {
						const location = dev && !is_ignored(init, 'await_waterfall') && locate_node(init);
						let call = b.call(
							'$.async_derived',
							b.thunk(expression, true),
							location ? b.literal(location) : undefined
						);

						call = b.call(b.await(b.call('$.save', call)));
						if (dev) call = b.call('$.tag', call, b.literal(declarator.id.name));

						declarations.push(b.declarator(declarator.id, call));
					} else {
						if (rune === '$derived') expression = b.thunk(expression);

						let call = b.call('$.derived', expression);
						if (dev) call = b.call('$.tag', call, b.literal(declarator.id.name));

						declarations.push(b.declarator(declarator.id, call));
					}
				} else {
					const init = /** @type {CallExpression} */ (declarator.init);

					let rhs = value;

					if (rune !== '$derived' || init.arguments[0].type !== 'Identifier') {
						const id = b.id(context.state.scope.generate('$$d'));
						rhs = b.call('$.get', id);

						let expression = /** @type {Expression} */ (context.visit(value));
						if (rune === '$derived') expression = b.thunk(expression);
						const call = b.call('$.derived', expression);
						declarations.push(
							b.declarator(id, dev ? b.call('$.tag', call, b.literal('[$derived iterable]')) : call)
						);
					}

					const { inserts, paths } = extract_paths(declarator.id, rhs);

					for (const { id, value } of inserts) {
						id.name = context.state.scope.generate('$$array');
						context.state.transform[id.name] = { read: get_value };

						const expression = /** @type {Expression} */ (context.visit(b.thunk(value)));
						const call = b.call('$.derived', expression);
						declarations.push(
							b.declarator(id, dev ? b.call('$.tag', call, b.literal('[$derived iterable]')) : call)
						);
					}

					for (const path of paths) {
						const expression = /** @type {Expression} */ (context.visit(path.expression));
						const call = b.call('$.derived', b.thunk(expression));
						declarations.push(
							b.declarator(
								path.node,
								dev
									? b.call('$.tag', call, b.literal(/** @type {Identifier} */ (path.node).name))
									: call
							)
						);
					}
				}

				continue;
			}
		}
	} else {
		for (const declarator of node.declarations) {
			const bindings = /** @type {Binding[]} */ (context.state.scope.get_bindings(declarator));
			const has_state = bindings.some((binding) => binding.kind === 'state');
			const has_props = bindings.some((binding) => binding.kind === 'bindable_prop');

			if (!has_state && !has_props) {
				const init = declarator.init;

				if (init != null && is_hoisted_function(init)) {
					context.state.hoisted.push(
						b.const(declarator.id, /** @type {Expression} */ (context.visit(init)))
					);

					continue;
				}

				declarations.push(/** @type {VariableDeclarator} */ (context.visit(declarator)));
				continue;
			}

			if (has_props) {
				if (declarator.id.type !== 'Identifier') {
					// Turn export let into props. It's really really weird because export let { x: foo, z: [bar]} = ..
					// means that foo and bar are the props (i.e. the leafs are the prop names), not x and z.
					const tmp = b.id(context.state.scope.generate('tmp'));
					const { inserts, paths } = extract_paths(declarator.id, tmp);

					declarations.push(
						b.declarator(
							tmp,
							/** @type {Expression} */ (context.visit(/** @type {Expression} */ (declarator.init)))
						)
					);

					for (const { id, value } of inserts) {
						id.name = context.state.scope.generate('$$array');
						context.state.transform[id.name] = { read: get_value };

						const expression = /** @type {Expression} */ (context.visit(b.thunk(value)));
						declarations.push(b.declarator(id, b.call('$.derived', expression)));
					}

					for (const path of paths) {
						const name = /** @type {Identifier} */ (path.node).name;
						const binding = /** @type {Binding} */ (context.state.scope.get(name));
						const value = /** @type {Expression} */ (context.visit(path.expression));

						declarations.push(
							b.declarator(
								path.node,
								binding.kind === 'bindable_prop'
									? get_prop_source(binding, context.state, binding.prop_alias ?? name, value)
									: value
							)
						);
					}

					continue;
				}

				const binding = /** @type {Binding} */ (context.state.scope.get(declarator.id.name));

				declarations.push(
					b.declarator(
						declarator.id,
						get_prop_source(
							binding,
							context.state,
							binding.prop_alias ?? declarator.id.name,
							declarator.init && /** @type {Expression} */ (context.visit(declarator.init))
						)
					)
				);

				continue;
			}

			declarations.push(
				...create_state_declarators(
					declarator,
					context,
					/** @type {Expression} */ (declarator.init && context.visit(declarator.init))
				)
			);
		}
	}

	if (declarations.length === 0) {
		return b.empty;
	}

	return {
		...node,
		declarations
	};
}

/**
 * Creates the output for a state declaration in legacy mode.
 * @param {VariableDeclarator} declarator
 * @param {ComponentContext} context
 * @param {Expression} value
 */
function create_state_declarators(declarator, context, value) {
	if (declarator.id.type === 'Identifier') {
		return [
			b.declarator(
				declarator.id,
				b.call('$.mutable_source', value, context.state.analysis.immutable ? b.true : undefined)
			)
		];
	}

	const tmp = b.id(context.state.scope.generate('tmp'));
	const { inserts, paths } = extract_paths(declarator.id, tmp);

	return [
		b.declarator(tmp, value),
		...inserts.map(({ id, value }) => {
			id.name = context.state.scope.generate('$$array');
			context.state.transform[id.name] = { read: get_value };

			const expression = /** @type {Expression} */ (context.visit(b.thunk(value)));
			return b.declarator(id, b.call('$.derived', expression));
		}),
		...paths.map((path) => {
			const value = /** @type {Expression} */ (context.visit(path.expression));
			const binding = context.state.scope.get(/** @type {Identifier} */ (path.node).name);

			return b.declarator(
				path.node,
				binding?.kind === 'state'
					? b.call('$.mutable_source', value, context.state.analysis.immutable ? b.true : undefined)
					: value
			);
		})
	];
}<|MERGE_RESOLUTION|>--- conflicted
+++ resolved
@@ -8,11 +8,8 @@
 import { get_rune } from '../../../scope.js';
 import { get_prop_source, is_prop_source, is_state_source, should_proxy } from '../utils.js';
 import { is_hoisted_function } from '../../utils.js';
-<<<<<<< HEAD
+import { get_value } from './shared/declarations.js';
 import { get_onchange } from './shared/state.js';
-=======
-import { get_value } from './shared/declarations.js';
->>>>>>> 6c9717a9
 
 /**
  * @param {VariableDeclaration} node
@@ -135,20 +132,7 @@
 				 * @param {Expression} value
 				 * @param {Expression} [onchange]
 				 */
-<<<<<<< HEAD
 				const create_state_declarator = (id, value, onchange) => {
-					const binding = /** @type {Binding} */ (context.state.scope.get(id.name));
-					const proxied = rune === '$state' && should_proxy(value, context.state.scope);
-					const is_state = is_state_source(binding, context.state.analysis);
-
-					if (proxied) {
-						return b.call(is_state ? '$.assignable_proxy' : '$.proxy', value, onchange);
-					}
-
-					if (is_state) {
-						return b.call('$.state', value, onchange);
-=======
-				const create_state_declarator = (id, value) => {
 					const binding = /** @type {import('#compiler').Binding} */ (
 						context.state.scope.get(id.name)
 					);
@@ -156,7 +140,7 @@
 					const is_proxy = should_proxy(value, context.state.scope);
 
 					if (rune === '$state' && is_proxy) {
-						value = b.call('$.proxy', value);
+						value = b.call('$.proxy', value, onchange);
 
 						if (dev && !is_state) {
 							value = b.call('$.tag_proxy', value, b.literal(id.name));
@@ -164,12 +148,11 @@
 					}
 
 					if (is_state) {
-						value = b.call('$.state', value);
+						value = b.call('$.state', value, onchange);
 
 						if (dev) {
 							value = b.call('$.tag', value, b.literal(id.name));
 						}
->>>>>>> 6c9717a9
 					}
 
 					return value;
@@ -179,11 +162,10 @@
 					const expression = /** @type {Expression} */ (context.visit(value));
 
 					declarations.push(
-<<<<<<< HEAD
-						b.declarator(declarator.id, create_state_declarator(declarator.id, value, onchange))
-=======
-						b.declarator(declarator.id, create_state_declarator(declarator.id, expression))
->>>>>>> 6c9717a9
+						b.declarator(
+							declarator.id,
+							create_state_declarator(declarator.id, expression, onchange)
+						)
 					);
 				} else {
 					const tmp = b.id(context.state.scope.generate('tmp'));
