--- conflicted
+++ resolved
@@ -116,28 +116,14 @@
 			object,
 			value,
 			!is_primitive &&
-<<<<<<< HEAD
 				binding.kind !== 'prop' &&
 				binding.kind !== 'bindable_prop' &&
 				binding.kind !== 'raw_state' &&
+				binding.kind !== 'store_sub' &&
 				context.state.analysis.runes &&
 				should_proxy(right, context.state.scope) &&
 				is_non_coercive_operator(operator)
 		);
-=======
-			binding.kind !== 'prop' &&
-			binding.kind !== 'bindable_prop' &&
-			binding.kind !== 'raw_state' &&
-			binding.kind !== 'store_sub' &&
-			context.state.analysis.runes &&
-			should_proxy(right, context.state.scope) &&
-			is_non_coercive_operator(operator)
-		) {
-			value = build_proxy_reassignment(value, object);
-		}
-
-		return transform.assign(object, value);
->>>>>>> 74917ae7
 	}
 
 	// mutation
