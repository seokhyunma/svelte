--- conflicted
+++ resolved
@@ -83,23 +83,17 @@
  * @param {Array<AST.Text | AST.ExpressionTag>} values
  * @param {(node: AST.SvelteNode, state: any) => any} visit
  * @param {ComponentClientTransformState} state
-<<<<<<< HEAD
- * @param {(value: Expression, is_async: boolean) => Expression} memoize
- * @returns {{ value: Expression, has_state: boolean, is_async: boolean }}
-=======
  * @param {(value: Expression, metadata: ExpressionMetadata) => Expression} memoize
  * @returns {{ value: Expression, has_state: boolean }}
->>>>>>> 8bba70b8
  */
 export function build_template_chunk(
 	values,
 	visit,
 	state,
-<<<<<<< HEAD
-	memoize = (value, is_async) => get_expression_id(state, value, is_async)
-=======
-	memoize = (value, metadata) => (metadata.has_call ? get_expression_id(state, value) : value)
->>>>>>> 8bba70b8
+	memoize = (value, metadata) =>
+		metadata.has_call || metadata.is_async
+			? get_expression_id(state, value, metadata.is_async)
+			: value
 ) {
 	/** @type {Expression[]} */
 	const expressions = [];
@@ -128,17 +122,10 @@
 			is_async ||= node.metadata.expression.is_async;
 			has_state ||= is_async || node.metadata.expression.has_state;
 
-<<<<<<< HEAD
-			if (node.metadata.expression.has_call || node.metadata.expression.is_async) {
-				value = memoize(value, node.metadata.expression.is_async);
-			}
-
-=======
->>>>>>> 8bba70b8
 			if (values.length === 1) {
 				// If we have a single expression, then pass that in directly to possibly avoid doing
 				// extra work in the template_effect (instead we do the work in set_text).
-				return { value, has_state, is_async };
+				return { value, has_state };
 			} else {
 				let expression = value;
 				// only add nullish coallescence if it hasn't been added already
@@ -169,7 +156,7 @@
 
 	const value = b.template(quasis, expressions);
 
-	return { value, has_state, is_async };
+	return { value, has_state };
 }
 
 /**
