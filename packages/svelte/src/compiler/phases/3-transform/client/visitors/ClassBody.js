/** @import { ClassBody, Expression, Identifier, Literal, MethodDefinition, PrivateIdentifier, PropertyDefinition } from 'estree' */
/** @import {  } from '#compiler' */
/** @import { Context, StateField } from '../types' */
import { dev, is_ignored } from '../../../../state.js';
import * as b from '../../../../utils/builders.js';
import { regex_invalid_identifier_chars } from '../../../patterns.js';
import { get_rune } from '../../../scope.js';
import { should_proxy } from '../utils.js';

/**
 * @param {ClassBody} node
 * @param {Context} context
 */
export function ClassBody(node, context) {
	if (!context.state.analysis.runes) {
		context.next();
		return;
	}

	/** @type {Map<string, StateField>} */
	const public_state = new Map();

	/** @type {Map<string, StateField>} */
	const private_state = new Map();

	/** @type {Map<(MethodDefinition|PropertyDefinition)["key"], string>} */
	const definition_names = new Map();

	/** @type {string[]} */
	const private_ids = [];

	for (const definition of node.body) {
		if (
			(definition.type === 'PropertyDefinition' || definition.type === 'MethodDefinition') &&
			(definition.key.type === 'Identifier' ||
				definition.key.type === 'PrivateIdentifier' ||
				definition.key.type === 'Literal')
		) {
			const type = definition.key.type;
			const name = get_name(definition.key, public_state);
			if (!name) continue;

			// we store the deconflicted name in the map so that we can access it later
			definition_names.set(definition.key, name);

			const is_private = type === 'PrivateIdentifier';
			if (is_private) private_ids.push(name);

			if (definition.value?.type === 'CallExpression') {
				const rune = get_rune(definition.value, context.state.scope);
				if (
					rune === '$state' ||
					rune === '$state.raw' ||
					rune === '$derived' ||
					rune === '$derived.by'
				) {
					/** @type {StateField} */
					const field = {
						kind:
							rune === '$state'
								? 'state'
								: rune === '$state.raw'
									? 'raw_state'
									: rune === '$derived.by'
										? 'derived_by'
										: 'derived',
						// @ts-expect-error this is set in the next pass
						id: is_private ? definition.key : null
					};

					if (is_private) {
						private_state.set(name, field);
					} else {
						public_state.set(name, field);
					}
				}
			}
		}
	}

	// each `foo = $state()` needs a backing `#foo` field
	for (const [name, field] of public_state) {
		let deconflicted = name;
		while (private_ids.includes(deconflicted)) {
			deconflicted = '_' + deconflicted;
		}

		private_ids.push(deconflicted);
		field.id = b.private_id(deconflicted);
	}

	/** @type {Array<MethodDefinition | PropertyDefinition>} */
	const body = [];

	const child_state = { ...context.state, public_state, private_state };

	// Replace parts of the class body
	for (const definition of node.body) {
		if (
			definition.type === 'PropertyDefinition' &&
			(definition.key.type === 'Identifier' ||
				definition.key.type === 'PrivateIdentifier' ||
				definition.key.type === 'Literal')
		) {
			const name = definition_names.get(definition.key);
			if (!name) continue;

			const is_private = definition.key.type === 'PrivateIdentifier';
			const field = (is_private ? private_state : public_state).get(name);

			if (definition.value?.type === 'CallExpression' && field !== undefined) {
				let value = null;

				if (definition.value.arguments.length > 0) {
					const init = /** @type {Expression} **/ (
						context.visit(definition.value.arguments[0], child_state)
					);

					let options =
						definition.value.arguments.length === 2
							? /** @type {Expression} **/ (
									context.visit(definition.value.arguments[1], child_state)
								)
							: undefined;

					let proxied = should_proxy(init, context.state.scope);

					value =
						field.kind === 'state'
							? should_proxy(init, context.state.scope)
								? b.call('$.assignable_proxy', init, options)
								: b.call('$.state', init, options)
							: field.kind === 'raw_state'
								? b.call('$.state', init, options)
								: field.kind === 'derived_by'
									? b.call('$.derived', init)
									: b.call('$.derived', b.thunk(init));
				} else {
					// if no arguments, we know it's state as `$derived()` is a compile error
					value = b.call('$.state');
				}

				if (is_private) {
					body.push(b.prop_def(field.id, value));
				} else {
					// #foo;
					const member = b.member(b.this, field.id);
					body.push(b.prop_def(field.id, value));

					// get foo() { return this.#foo; }
					body.push(b.method('get', definition.key, [], [b.return(b.call('$.get', member))]));

					if (field.kind === 'state' || field.kind === 'raw_state') {
						// set foo(value) { this.#foo = value; }
						const value = b.id('value');

						body.push(
							b.method(
								'set',
								definition.key,
								[value],
<<<<<<< HEAD
								[b.stmt(b.call('$.set', member, value, b.true, dev && b.true))]
=======
								[b.stmt(b.call('$.set', member, value, field.kind === 'state' && b.true))]
>>>>>>> c436b6cd
							)
						);
					}

					if (dev && (field.kind === 'derived' || field.kind === 'derived_by')) {
						body.push(
							b.method(
								'set',
								definition.key,
								[b.id('_')],
								[b.throw_error(`Cannot update a derived property ('${name}')`)]
							)
						);
					}
				}
				continue;
			}
		}

		body.push(/** @type {MethodDefinition} **/ (context.visit(definition, child_state)));
	}

	if (dev && public_state.size > 0) {
		// add an `[$.ADD_OWNER]` method so that a class with state fields can widen ownership
		body.push(
			b.method(
				'method',
				b.id('$.ADD_OWNER'),
				[b.id('owner')],
				[
					b.stmt(
						b.call(
							'$.add_owner_to_class',
							b.this,
							b.id('owner'),
							b.array(
								Array.from(public_state).map(([name]) =>
									b.thunk(b.call('$.get', b.member(b.this, b.private_id(name))))
								)
							),
							is_ignored(node, 'ownership_invalid_binding') && b.true
						)
					)
				],
				true
			)
		);
	}

	return { ...node, body };
}

/**
 * @param {Identifier | PrivateIdentifier | Literal} node
 * @param {Map<string, StateField>} public_state
 */
function get_name(node, public_state) {
	if (node.type === 'Literal') {
		let name = node.value?.toString().replace(regex_invalid_identifier_chars, '_');

		// the above could generate conflicts because it has to generate a valid identifier
		// so stuff like `0` and `1` or `state%` and `state^` will result in the same string
		// so we have to de-conflict. We can only check `public_state` because private state
		// can't have literal keys
		while (name && public_state.has(name)) {
			name = '_' + name;
		}
		return name;
	} else {
		return node.name;
	}
}<|MERGE_RESOLUTION|>--- conflicted
+++ resolved
@@ -159,11 +159,11 @@
 								'set',
 								definition.key,
 								[value],
-<<<<<<< HEAD
-								[b.stmt(b.call('$.set', member, value, b.true, dev && b.true))]
-=======
-								[b.stmt(b.call('$.set', member, value, field.kind === 'state' && b.true))]
->>>>>>> c436b6cd
+								[
+									b.stmt(
+										b.call('$.set', member, value, field.kind === 'state' && b.true, dev && b.true)
+									)
+								]
 							)
 						);
 					}
