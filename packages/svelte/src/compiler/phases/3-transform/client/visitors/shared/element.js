/** @import { Expression, Identifier, ObjectExpression } from 'estree' */
/** @import { AST } from '#compiler' */
/** @import { ComponentClientTransformState, ComponentContext } from '../../types' */
import { normalize_attribute } from '../../../../../../utils.js';
import { is_ignored } from '../../../../../state.js';
import { is_event_attribute } from '../../../../../utils/ast.js';
import * as b from '../../../../../utils/builders.js';
import { build_getter, create_derived } from '../../utils.js';
import { build_template_chunk, get_expression_id } from './utils.js';

/**
 * @param {Array<AST.Attribute | AST.SpreadAttribute>} attributes
 * @param {ComponentContext} context
 * @param {AST.RegularElement | AST.SvelteElement} element
 * @param {Identifier} element_id
 * @param {Identifier} attributes_id
 * @param {false | Expression} preserve_attribute_case
 * @param {false | Expression} is_custom_element
 * @param {ComponentClientTransformState} state
 */
export function build_set_attributes(
	attributes,
	context,
	element,
	element_id,
	attributes_id,
	preserve_attribute_case,
	is_custom_element,
	state
) {
<<<<<<< HEAD
	let has_state = false;
	let is_async = false;
=======
	let is_dynamic = false;
>>>>>>> de941592

	/** @type {ObjectExpression['properties']} */
	const values = [];

	for (const attribute of attributes) {
		if (attribute.type === 'Attribute') {
			const { value, has_state } = build_attribute_value(attribute.value, context, (value) =>
				get_expression_id(context.state, value)
			);

			if (
				is_event_attribute(attribute) &&
				(value.type === 'ArrowFunctionExpression' || value.type === 'FunctionExpression')
			) {
				// Give the event handler a stable ID so it isn't removed and readded on every update
				const id = context.state.scope.generate('event_handler');
				context.state.init.push(b.var(id, value));
				values.push(b.init(attribute.name, b.id(id)));
			} else {
				values.push(b.init(attribute.name, value));
			}

			is_dynamic ||= has_state;
		} else {
			// objects could contain reactive getters -> play it safe and always assume spread attributes are reactive
			is_dynamic = true;

			let value = /** @type {Expression} */ (context.visit(attribute));

			if (attribute.metadata.expression.has_call) {
				const id = b.id(state.scope.generate('spread_with_call'));
				state.init.push(b.const(id, create_derived(state, b.thunk(value))));
				value = b.call('$.get', id);
			}
			values.push(b.spread(value));
		}

		is_async ||= attribute.metadata.expression.is_async;
	}

	const call = b.call(
		'$.set_attributes',
		element_id,
		is_dynamic ? attributes_id : b.literal(null),
		b.object(values),
		context.state.analysis.css.hash !== '' && b.literal(context.state.analysis.css.hash),
		preserve_attribute_case,
		is_custom_element,
		is_ignored(element, 'hydration_attribute_changed') && b.true
	);

	if (is_dynamic) {
		context.state.init.push(b.let(attributes_id));
		const update = b.stmt(b.assignment('=', attributes_id, call));
		context.state.update.push(update);
		return true;
	}

	context.state.init.push(b.stmt(call));
	return false;
}

/**
 * Serializes each style directive into something like `$.set_style(element, style_property, value)`
 * and adds it either to init or update, depending on whether or not the value or the attributes are dynamic.
 * @param {AST.StyleDirective[]} style_directives
 * @param {Identifier} element_id
 * @param {ComponentContext} context
 * @param {boolean} is_attributes_reactive
 */
export function build_style_directives(
	style_directives,
	element_id,
	context,
	is_attributes_reactive
) {
	const state = context.state;

	for (const directive of style_directives) {
<<<<<<< HEAD
		const { has_state, has_call, is_async } = directive.metadata.expression;
=======
		const { has_state } = directive.metadata.expression;
>>>>>>> de941592

		let value =
			directive.value === true
				? build_getter({ name: directive.name, type: 'Identifier' }, context.state)
<<<<<<< HEAD
				: build_attribute_value(directive.value, context).value;

		if (is_async) {
			throw new Error('TODO');
		} else if (has_call) {
			const id = b.id(state.scope.generate('style_directive'));

			state.init.push(b.const(id, create_derived(state, b.thunk(value))));
			value = b.call('$.get', id);
		}
=======
				: build_attribute_value(directive.value, context, (value) =>
						get_expression_id(context.state, value)
					).value;
>>>>>>> de941592

		const update = b.stmt(
			b.call(
				'$.set_style',
				element_id,
				b.literal(directive.name),
				value,
				/** @type {Expression} */ (directive.modifiers.includes('important') ? b.true : undefined)
			)
		);

		if (has_state || is_attributes_reactive) {
			state.update.push(update);
		} else {
			state.init.push(update);
		}
	}
}

/**
 * Serializes each class directive into something like `$.class_toogle(element, class_name, value)`
 * and adds it either to init or update, depending on whether or not the value or the attributes are dynamic.
 * @param {AST.ClassDirective[]} class_directives
 * @param {Identifier} element_id
 * @param {ComponentContext} context
 * @param {boolean} is_attributes_reactive
 */
export function build_class_directives(
	class_directives,
	element_id,
	context,
	is_attributes_reactive
) {
	const state = context.state;
	for (const directive of class_directives) {
		const { has_state, has_call, is_async } = directive.metadata.expression;
		let value = /** @type {Expression} */ (context.visit(directive.expression));

<<<<<<< HEAD
		if (is_async) {
			throw new Error('TODO');
		} else if (has_call) {
			const id = b.id(state.scope.generate('class_directive'));

			state.init.push(b.const(id, create_derived(state, b.thunk(value))));
			value = b.call('$.get', id);
=======
		if (has_call) {
			value = get_expression_id(state, value);
>>>>>>> de941592
		}

		const update = b.stmt(b.call('$.toggle_class', element_id, b.literal(directive.name), value));

		if (is_attributes_reactive || has_state) {
			state.update.push(update);
		} else {
			state.init.push(update);
		}
	}
}

/**
 * @param {AST.Attribute['value']} value
 * @param {ComponentContext} context
 * @param {(value: Expression) => Expression} memoize
 * @returns {{ value: Expression, has_state: boolean }}
 */
export function build_attribute_value(value, context, memoize = (value) => value) {
	if (value === true) {
		return { value: b.literal(true), has_state: false };
	}

	if (!Array.isArray(value) || value.length === 1) {
		const chunk = Array.isArray(value) ? value[0] : value;

		if (chunk.type === 'Text') {
			return { value: b.literal(chunk.data), has_state: false };
		}

		let expression = /** @type {Expression} */ (context.visit(chunk.expression));

		return {
			value: chunk.metadata.expression.has_call ? memoize(expression) : expression,
			has_state: chunk.metadata.expression.has_state
		};
	}

	return build_template_chunk(value, context.visit, context.state, memoize);
}

/**
 * @param {AST.RegularElement | AST.SvelteElement} element
 * @param {AST.Attribute} attribute
 */
export function get_attribute_name(element, attribute) {
	if (!element.metadata.svg && !element.metadata.mathml) {
		return normalize_attribute(attribute.name);
	}

	return attribute.name;
}<|MERGE_RESOLUTION|>--- conflicted
+++ resolved
@@ -28,12 +28,7 @@
 	is_custom_element,
 	state
 ) {
-<<<<<<< HEAD
-	let has_state = false;
-	let is_async = false;
-=======
 	let is_dynamic = false;
->>>>>>> de941592
 
 	/** @type {ObjectExpression['properties']} */
 	const values = [];
@@ -70,8 +65,6 @@
 			}
 			values.push(b.spread(value));
 		}
-
-		is_async ||= attribute.metadata.expression.is_async;
 	}
 
 	const call = b.call(
@@ -113,31 +106,14 @@
 	const state = context.state;
 
 	for (const directive of style_directives) {
-<<<<<<< HEAD
-		const { has_state, has_call, is_async } = directive.metadata.expression;
-=======
 		const { has_state } = directive.metadata.expression;
->>>>>>> de941592
 
 		let value =
 			directive.value === true
 				? build_getter({ name: directive.name, type: 'Identifier' }, context.state)
-<<<<<<< HEAD
-				: build_attribute_value(directive.value, context).value;
-
-		if (is_async) {
-			throw new Error('TODO');
-		} else if (has_call) {
-			const id = b.id(state.scope.generate('style_directive'));
-
-			state.init.push(b.const(id, create_derived(state, b.thunk(value))));
-			value = b.call('$.get', id);
-		}
-=======
 				: build_attribute_value(directive.value, context, (value) =>
 						get_expression_id(context.state, value)
 					).value;
->>>>>>> de941592
 
 		const update = b.stmt(
 			b.call(
@@ -173,21 +149,11 @@
 ) {
 	const state = context.state;
 	for (const directive of class_directives) {
-		const { has_state, has_call, is_async } = directive.metadata.expression;
+		const { has_state, has_call } = directive.metadata.expression;
 		let value = /** @type {Expression} */ (context.visit(directive.expression));
 
-<<<<<<< HEAD
-		if (is_async) {
-			throw new Error('TODO');
-		} else if (has_call) {
-			const id = b.id(state.scope.generate('class_directive'));
-
-			state.init.push(b.const(id, create_derived(state, b.thunk(value))));
-			value = b.call('$.get', id);
-=======
 		if (has_call) {
 			value = get_expression_id(state, value);
->>>>>>> de941592
 		}
 
 		const update = b.stmt(b.call('$.toggle_class', element_id, b.literal(directive.name), value));
