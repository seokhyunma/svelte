--- conflicted
+++ resolved
@@ -38,11 +38,10 @@
 			const { value, has_state } = build_attribute_value(
 				attribute.value,
 				context,
-<<<<<<< HEAD
-				(value, is_async) => get_expression_id(context.state, value, is_async)
-=======
-				(value, metadata) => (metadata.has_call ? get_expression_id(context.state, value) : value)
->>>>>>> 8bba70b8
+				(value, metadata) =>
+					metadata.has_call || metadata.is_async
+						? get_expression_id(context.state, value, metadata.is_async)
+						: value
 			);
 
 			if (
@@ -64,8 +63,8 @@
 
 			let value = /** @type {Expression} */ (context.visit(attribute));
 
-			if (attribute.metadata.expression.has_call) {
-				value = get_expression_id(context.state, value);
+			if (attribute.metadata.expression.has_call || attribute.metadata.expression.is_async) {
+				value = get_expression_id(context.state, value, attribute.metadata.expression.is_async);
 			}
 
 			values.push(b.spread(value));
@@ -116,13 +115,10 @@
 		let value =
 			directive.value === true
 				? build_getter({ name: directive.name, type: 'Identifier' }, context.state)
-<<<<<<< HEAD
-				: build_attribute_value(directive.value, context, (value, is_async) =>
-						get_expression_id(context.state, value, is_async)
-=======
 				: build_attribute_value(directive.value, context, (value, metadata) =>
-						metadata.has_call ? get_expression_id(context.state, value) : value
->>>>>>> 8bba70b8
+						metadata.has_call || metadata.is_async
+							? get_expression_id(context.state, value, metadata.is_async)
+							: value
 					).value;
 
 		const update = b.stmt(
@@ -179,40 +175,26 @@
 /**
  * @param {AST.Attribute['value']} value
  * @param {ComponentContext} context
-<<<<<<< HEAD
- * @param {(value: Expression, is_async: boolean) => Expression} memoize
- * @returns {{ value: Expression, has_state: boolean, is_async: boolean }}
-=======
  * @param {(value: Expression, metadata: ExpressionMetadata) => Expression} memoize
  * @returns {{ value: Expression, has_state: boolean }}
->>>>>>> 8bba70b8
  */
 export function build_attribute_value(value, context, memoize = (value) => value) {
 	if (value === true) {
-		return { value: b.literal(true), has_state: false, is_async: false };
+		return { value: b.literal(true), has_state: false };
 	}
 
 	if (!Array.isArray(value) || value.length === 1) {
 		const chunk = Array.isArray(value) ? value[0] : value;
 
 		if (chunk.type === 'Text') {
-			return { value: b.literal(chunk.data), has_state: false, is_async: false };
+			return { value: b.literal(chunk.data), has_state: false };
 		}
 
 		let expression = /** @type {Expression} */ (context.visit(chunk.expression));
 
 		return {
-<<<<<<< HEAD
-			value:
-				chunk.metadata.expression.has_call || chunk.metadata.expression.is_async
-					? memoize(expression, chunk.metadata.expression.is_async)
-					: expression,
-			has_state: chunk.metadata.expression.has_state,
-			is_async: chunk.metadata.expression.is_async
-=======
 			value: memoize(expression, chunk.metadata.expression),
 			has_state: chunk.metadata.expression.has_state
->>>>>>> 8bba70b8
 		};
 	}
 
