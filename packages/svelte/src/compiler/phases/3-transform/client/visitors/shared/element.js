--- conflicted
+++ resolved
@@ -27,11 +27,7 @@
 	is_custom_element
 ) {
 	let needs_isolation = false;
-<<<<<<< HEAD
-	let is_reactive = false;
-=======
 	let has_state = false;
->>>>>>> bc2d30c5
 
 	/** @type {ObjectExpression['properties']} */
 	const values = [];
@@ -42,12 +38,7 @@
 
 			if (
 				is_event_attribute(attribute) &&
-<<<<<<< HEAD
-				(get_attribute_expression(attribute).type === 'ArrowFunctionExpression' ||
-					get_attribute_expression(attribute).type === 'FunctionExpression')
-=======
 				(value.type === 'ArrowFunctionExpression' || value.type === 'FunctionExpression')
->>>>>>> bc2d30c5
 			) {
 				// Give the event handler a stable ID so it isn't removed and readded on every update
 				const id = context.state.scope.generate('event_handler');
@@ -56,18 +47,6 @@
 			} else {
 				values.push(b.init(attribute.name, value));
 			}
-<<<<<<< HEAD
-		} else {
-			values.push(b.spread(/** @type {Expression} */ (context.visit(attribute))));
-		}
-
-		is_reactive ||=
-			attribute.metadata.expression.has_state ||
-			// objects could contain reactive getters -> play it safe and always assume spread attributes are reactive
-			attribute.type === 'SpreadAttribute';
-		needs_isolation ||=
-			attribute.type === 'SpreadAttribute' && attribute.metadata.expression.has_call;
-=======
 
 			has_state ||= attribute.metadata.expression.has_state;
 		} else {
@@ -78,17 +57,12 @@
 
 			needs_isolation ||= attribute.metadata.expression.has_call;
 		}
->>>>>>> bc2d30c5
 	}
 
 	const call = b.call(
 		'$.set_attributes',
 		element_id,
-<<<<<<< HEAD
-		is_reactive ? attributes_id : b.literal(null),
-=======
 		has_state ? attributes_id : b.literal(null),
->>>>>>> bc2d30c5
 		b.object(values),
 		context.state.analysis.css.hash !== '' && b.literal(context.state.analysis.css.hash),
 		preserve_attribute_case,
@@ -96,11 +70,7 @@
 		is_ignored(element, 'hydration_attribute_changed') && b.true
 	);
 
-<<<<<<< HEAD
-	if (is_reactive) {
-=======
 	if (has_state) {
->>>>>>> bc2d30c5
 		context.state.init.push(b.let(attributes_id));
 
 		const update = b.stmt(b.assignment('=', attributes_id, call));
