--- conflicted
+++ resolved
@@ -1,7 +1,4 @@
 import { is_void } from '../../compiler/phases/1-parse/utils/names.js';
-<<<<<<< HEAD
-import { is_snippet } from '../client/dom/blocks/snippet.js';
-=======
 import * as w from './warnings.js';
 import * as e from './errors.js';
 
@@ -14,23 +11,14 @@
 	fn[snippet_symbol] = true;
 	return fn;
 }
->>>>>>> fd437024
 
 /**
  * Validate that the function handed to `{@render ...}` is a snippet function, and not some other kind of function.
  * @param {any} snippet_fn
  */
 export function validate_snippet(snippet_fn) {
-<<<<<<< HEAD
-	if (snippet_fn && !is_snippet(snippet_fn)) {
-		throw new Error(
-			'The argument to `{@render ...}` must be a snippet function, not a component or some other kind of function. ' +
-				'If you want to dynamically render one snippet or another, use `$derived` and pass its result to `{@render ...}`.'
-		);
-=======
 	if (snippet_fn && snippet_fn[snippet_symbol] !== true) {
 		e.render_tag_invalid_argument();
->>>>>>> fd437024
 	}
 
 	return snippet_fn;
@@ -41,13 +29,8 @@
  * @param {any} component_fn
  */
 export function validate_component(component_fn) {
-<<<<<<< HEAD
-	if (is_snippet(component_fn)) {
-		throw new Error('A snippet must be rendered with `{@render ...}`');
-=======
 	if (component_fn?.[snippet_symbol] === true) {
 		e.snippet_used_as_component();
->>>>>>> fd437024
 	}
 
 	return component_fn;
