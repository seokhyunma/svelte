import { DEV } from 'esm-env';
import {
	get,
	set,
	update,
	updating_derived,
<<<<<<< HEAD
	UNINITIALIZED,
=======
>>>>>>> 29890bb6
	batch_inspect,
	current_component_context
} from './runtime.js';
import { effect_active } from './reactivity/computations.js';
import {
	array_prototype,
	define_property,
	get_descriptor,
	get_descriptors,
	get_prototype_of,
	is_array,
	is_frozen,
	object_prototype
} from './utils.js';
import { add_owner, check_ownership, strip_owner } from './dev/ownership.js';
import { mutable_source, source } from './reactivity/sources.js';
<<<<<<< HEAD

export const STATE_SYMBOL = Symbol('$state');
=======
import { STATE_SYMBOL, UNINITIALIZED } from './constants.js';
>>>>>>> 29890bb6

/**
 * @template T
 * @param {T} value
 * @param {boolean} [immutable]
 * @param {Function[]} [owners]
 * @returns {import('./types.js').ProxyStateObject<T> | T}
 */
export function proxy(value, immutable = true, owners) {
	if (typeof value === 'object' && value != null && !is_frozen(value)) {
		// If we have an existing proxy, return it...
		if (STATE_SYMBOL in value) {
			const metadata = /** @type {import('./types.js').ProxyMetadata<T>} */ (value[STATE_SYMBOL]);
			// ...unless the proxy belonged to a different object, because
			// someone copied the state symbol using `Reflect.ownKeys(...)`
			if (metadata.t === value || metadata.p === value) {
				if (DEV) {
					// update ownership
					if (owners) {
						for (const owner of owners) {
							add_owner(value, owner);
						}
					} else {
						strip_owner(value);
					}
				}

				return metadata.p;
			}
		}

		const prototype = get_prototype_of(value);

		// TODO handle Map and Set as well
		if (prototype === object_prototype || prototype === array_prototype) {
			const proxy = new Proxy(value, state_proxy_handler);

			define_property(value, STATE_SYMBOL, {
				value: /** @type {import('./types.js').ProxyMetadata} */ ({
					s: new Map(),
					v: source(0),
					a: is_array(value),
					i: immutable,
					p: proxy,
					t: value
				}),
				writable: true,
				enumerable: false
			});

			if (DEV) {
				// set ownership — either of the parent proxy's owners (if provided) or,
				// when calling `$.proxy(...)`, to the current component if such there be
				// @ts-expect-error
				value[STATE_SYMBOL].o =
					owners === undefined
						? current_component_context
							? // @ts-expect-error
								new Set([current_component_context.function])
							: null
						: owners && new Set(owners);
			}

			return proxy;
		}
	}

	return value;
}

/**
 * @template {import('./types.js').ProxyStateObject} T
 * @param {T} value
 * @param {Map<T, Record<string | symbol, any>>} already_unwrapped
 * @returns {Record<string | symbol, any>}
 */
function unwrap(value, already_unwrapped) {
	if (typeof value === 'object' && value != null && STATE_SYMBOL in value) {
		const unwrapped = already_unwrapped.get(value);
		if (unwrapped !== undefined) {
			return unwrapped;
		}

		if (is_array(value)) {
			/** @type {Record<string | symbol, any>} */
			const array = [];
			already_unwrapped.set(value, array);
			for (const element of value) {
				array.push(unwrap(element, already_unwrapped));
			}
			return array;
		} else {
			/** @type {Record<string | symbol, any>} */
			const obj = {};
			const keys = Reflect.ownKeys(value);
			const descriptors = get_descriptors(value);
			already_unwrapped.set(value, obj);

			for (const key of keys) {
				if (key === STATE_SYMBOL) continue;
				if (descriptors[key].get) {
					define_property(obj, key, descriptors[key]);
				} else {
					/** @type {T} */
					const property = value[key];
					obj[key] = unwrap(property, already_unwrapped);
				}
			}

			return obj;
		}
	}

	return value;
}

/**
 * @template T
 * @param {T} value
 * @returns {T}
 */
export function unstate(value) {
	return /** @type {T} */ (
		unwrap(/** @type {import('./types.js').ProxyStateObject} */ (value), new Map())
	);
}

/** @type {ProxyHandler<import('./types.js').ProxyStateObject<any>>} */
const state_proxy_handler = {
	defineProperty(target, prop, descriptor) {
		if (descriptor.value) {
			const metadata = target[STATE_SYMBOL];

			const s = metadata.s.get(prop);
			if (s !== undefined) set(s, proxy(descriptor.value, metadata.i, metadata.o));
		}

		return Reflect.defineProperty(target, prop, descriptor);
	},

	deleteProperty(target, prop) {
		const metadata = target[STATE_SYMBOL];
		const s = metadata.s.get(prop);
		const is_array = metadata.a;
		const boolean = delete target[prop];

		// If we have mutated an array directly, and the deletion
		// was successful we will also need to update the length
		// before updating the field or the version. This is to
		// ensure any effects observing length can execute before
		// effects that listen to the fields – otherwise they will
		// operate an an index that no longer exists.
		if (is_array && boolean) {
			const ls = metadata.s.get('length');
			const length = target.length - 1;
			if (ls !== undefined && ls.v !== length) {
				set(ls, length);
			}
		}
		if (s !== undefined) set(s, UNINITIALIZED);

		if (boolean) update(metadata.v);

		return boolean;
	},

	get(target, prop, receiver) {
		if (prop === STATE_SYMBOL) {
			return Reflect.get(target, STATE_SYMBOL);
		}

		const metadata = target[STATE_SYMBOL];
		let s = metadata.s.get(prop);

		// if we're reading a property in a reactive context, create a source,
		// but only if it's an own property and not a prototype property
		if (
			s === undefined &&
			(effect_active() || updating_derived) &&
			(!(prop in target) || get_descriptor(target, prop)?.writable)
		) {
			s = (metadata.i ? source : mutable_source)(proxy(target[prop], metadata.i, metadata.o));
			metadata.s.set(prop, s);
		}

		if (s !== undefined) {
			const value = get(s);
			return value === UNINITIALIZED ? undefined : value;
		}

		if (DEV) {
			if (typeof target[prop] === 'function' && prop !== Symbol.iterator) {
				return batch_inspect(target, prop, receiver);
			}
		}
		return Reflect.get(target, prop, receiver);
	},

	getOwnPropertyDescriptor(target, prop) {
		const descriptor = Reflect.getOwnPropertyDescriptor(target, prop);
		if (descriptor && 'value' in descriptor) {
			const metadata = target[STATE_SYMBOL];
			const s = metadata.s.get(prop);

			if (s) {
				descriptor.value = get(s);
			}
		}

		return descriptor;
	},

	has(target, prop) {
		if (prop === STATE_SYMBOL) {
			return true;
		}
		const metadata = target[STATE_SYMBOL];
		const has = Reflect.has(target, prop);

		let s = metadata.s.get(prop);
		if (s !== undefined || (effect_active() && (!has || get_descriptor(target, prop)?.writable))) {
			if (s === undefined) {
				s = (metadata.i ? source : mutable_source)(
					has ? proxy(target[prop], metadata.i, metadata.o) : UNINITIALIZED
				);
				metadata.s.set(prop, s);
			}
			const value = get(s);
			if (value === UNINITIALIZED) {
				return false;
			}
		}
		return has;
	},

	set(target, prop, value) {
		const metadata = target[STATE_SYMBOL];
		const s = metadata.s.get(prop);
		if (s !== undefined) set(s, proxy(value, metadata.i, metadata.o));
		const is_array = metadata.a;
		const not_has = !(prop in target);

		if (DEV && metadata.o) {
			check_ownership(metadata.o);
		}

		// variable.length = value -> clear all signals with index >= value
		if (is_array && prop === 'length') {
			for (let i = value; i < target.length; i += 1) {
				const s = metadata.s.get(i + '');
				if (s !== undefined) set(s, UNINITIALIZED);
			}
		}

		// Set the new value before updating any signals so that any listeners get the new value
		// @ts-ignore
		target[prop] = value;

		if (not_has) {
			// If we have mutated an array directly, we might need to
			// signal that length has also changed. Do it before updating metadata
			// to ensure that iterating over the array as a result of a metadata update
			// will not cause the length to be out of sync.
			if (is_array) {
				const ls = metadata.s.get('length');
				const length = target.length;
				if (ls !== undefined && ls.v !== length) {
					set(ls, length);
				}
			}

			update(metadata.v);
		}

		return true;
	},

	ownKeys(target) {
		const metadata = target[STATE_SYMBOL];

		get(metadata.v);
		return Reflect.ownKeys(target);
	}
};

if (DEV) {
	state_proxy_handler.setPrototypeOf = () => {
		throw new Error('Cannot set prototype of $state object');
	};
}<|MERGE_RESOLUTION|>--- conflicted
+++ resolved
@@ -4,10 +4,6 @@
 	set,
 	update,
 	updating_derived,
-<<<<<<< HEAD
-	UNINITIALIZED,
-=======
->>>>>>> 29890bb6
 	batch_inspect,
 	current_component_context
 } from './runtime.js';
@@ -24,12 +20,7 @@
 } from './utils.js';
 import { add_owner, check_ownership, strip_owner } from './dev/ownership.js';
 import { mutable_source, source } from './reactivity/sources.js';
-<<<<<<< HEAD
-
-export const STATE_SYMBOL = Symbol('$state');
-=======
 import { STATE_SYMBOL, UNINITIALIZED } from './constants.js';
->>>>>>> 29890bb6
 
 /**
  * @template T
