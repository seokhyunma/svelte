/** @import { ProxyMetadata, Source, ValueOptions } from '#client' */
import { DEV } from 'esm-env';
import { UNINITIALIZED } from '../../constants.js';
import { tracing_mode_flag } from '../flags/index.js';
import { component_context } from './context.js';
import {
	array_prototype,
	get_descriptor,
	get_prototype_of,
	is_array,
	object_prototype
} from '../shared/utils.js';
import { PROXY_ONCHANGE_SYMBOL, STATE_SYMBOL, STATE_SYMBOL_METADATA } from './constants.js';
import { check_ownership, widen_ownership } from './dev/ownership.js';
import { get_stack } from './dev/tracing.js';
import * as e from './errors.js';
import { batch_onchange, set, source, state } from './reactivity/sources.js';
import { active_effect, get } from './runtime.js';

const array_methods = ['push', 'pop', 'shift', 'unshift', 'splice', 'reverse', 'sort'];

/**
 * Used to prevent batching in case we are not setting the length of an array
 * @param {any} fn
 * @returns
 */
function identity(fn) {
	return fn;
}

/**
 * @param {ValueOptions | undefined} options
 * @returns {ValueOptions | undefined}
 */
function clone_options(options) {
	return options != null
		? {
				onchange: options.onchange
			}
		: undefined;
}

/**
 * @template T
 * @param {T} value
 * @param {ValueOptions} [_options]
 * @param {ProxyMetadata | null} [parent]
 * @param {Source<T>} [prev] dev mode only
 * @returns {T}
 */
<<<<<<< HEAD
export function proxy(value, _options, parent = null, prev) {
	let options = clone_options(_options);
	/** @type {Error | null} */
	var stack = null;
	if (DEV && tracing_mode_flag) {
		stack = get_stack('CreatedAt');
	}
=======
export function proxy(value, parent = null, prev) {
>>>>>>> 99ca7a4d
	// if non-proxyable, or is already a proxy, return `value`
	if (typeof value !== 'object' || value === null) {
		return value;
	}

	if (STATE_SYMBOL in value) {
		// @ts-ignore
		value[PROXY_ONCHANGE_SYMBOL](options?.onchange);
		return value;
	}

	if (options?.onchange) {
		// if there's an onchange we actually store that but override the value
		// to store every other onchange that new proxies might add
		var onchanges = new Set([options.onchange]);
		options.onchange = () => {
			for (let onchange of onchanges) {
				onchange();
			}
		};
	}

	const prototype = get_prototype_of(value);

	if (prototype !== object_prototype && prototype !== array_prototype) {
		return value;
	}

	/** @type {Map<any, Source<any>>} */
	var sources = new Map();
	var is_proxied_array = is_array(value);
	var version = source(0);

	var stack = DEV && tracing_mode_flag ? get_stack('CreatedAt') : null;

	if (is_proxied_array) {
		// We need to create the length source eagerly to ensure that
		// mutations to the array are properly synced with our proxy
		sources.set(
			'length',
			source(/** @type {any[]} */ (value).length, clone_options(options), stack)
		);
	}

	/** @type {ProxyMetadata} */
	var metadata;

	if (DEV) {
		metadata = {
			parent,
			owners: null
		};

		if (prev) {
			// Reuse owners from previous state; necessary because reassignment is not guaranteed to have correct component context.
			// If no previous proxy exists we play it safe and assume ownerless state
			// @ts-expect-error
			const prev_owners = prev.v?.[STATE_SYMBOL_METADATA]?.owners;
			metadata.owners = prev_owners ? new Set(prev_owners) : null;
		} else {
			metadata.owners =
				parent === null
					? component_context !== null
						? new Set([component_context.function])
						: null
					: new Set();
		}
	}

	return new Proxy(/** @type {any} */ (value), {
		defineProperty(_, prop, descriptor) {
			if (
				!('value' in descriptor) ||
				descriptor.configurable === false ||
				descriptor.enumerable === false ||
				descriptor.writable === false
			) {
				// we disallow non-basic descriptors, because unless they are applied to the
				// target object — which we avoid, so that state can be forked — we will run
				// afoul of the various invariants
				// https://developer.mozilla.org/en-US/docs/Web/JavaScript/Reference/Global_Objects/Proxy/Proxy/getOwnPropertyDescriptor#invariants
				e.state_descriptors_fixed();
			}

			var s = sources.get(prop);

			if (s === undefined) {
				s = source(descriptor.value, clone_options(options), stack);
				sources.set(prop, s);
			} else {
				set(s, proxy(descriptor.value, options, metadata));
			}

			return true;
		},

		deleteProperty(target, prop) {
			var s = sources.get(prop);

			if (s === undefined) {
				if (prop in target) {
					sources.set(prop, source(UNINITIALIZED, clone_options(options), stack));
				}
			} else {
				// When working with arrays, we need to also ensure we update the length when removing
				// an indexed property
				if (is_proxied_array && typeof prop === 'string') {
					var ls = /** @type {Source<number>} */ (sources.get('length'));
					var n = Number(prop);

					if (Number.isInteger(n) && n < ls.v) {
						set(ls, n);
					}
				}
				// when we delete a property if the source is a proxy we remove the current onchange from
				// the proxy `onchanges` so that it doesn't trigger it anymore
				if (typeof s.v === 'object' && s.v !== null && STATE_SYMBOL in s.v) {
					s.v[PROXY_ONCHANGE_SYMBOL](options?.onchange, true);
				}
				set(s, UNINITIALIZED);
				update_version(version);
			}

			return true;
		},

		get(target, prop, receiver) {
			if (DEV && prop === STATE_SYMBOL_METADATA) {
				return metadata;
			}

			if (prop === STATE_SYMBOL) {
				return value;
			}

			if (prop === PROXY_ONCHANGE_SYMBOL) {
				return (
					/** @type {(() => unknown) | undefined} */ value,
					/** @type {boolean} */ remove
				) => {
					// we either add or remove the passed in value
					// to the onchanges array or we set every source onchange
					// to the passed in value (if it's undefined it will make the chain stop)
					if (options?.onchange != null && value && !remove) {
						onchanges?.add?.(value);
					} else if (options?.onchange != null && value) {
						onchanges?.delete?.(value);
					} else {
						options = {
							onchange: value
						};
						for (let [, s] of sources) {
							if (s.o) {
								s.o.onchange = value;
							}
						}
					}
				};
			}

			var s = sources.get(prop);
			var exists = prop in target;

			// create a source, but only if it's an own property and not a prototype property
			if (s === undefined && (!exists || get_descriptor(target, prop)?.writable)) {
				let opt = clone_options(options);
				s = source(proxy(exists ? target[prop] : UNINITIALIZED, opt, metadata), opt, stack);
				sources.set(prop, s);
			}

			if (s !== undefined) {
				var v = get(s);

				// In case of something like `foo = bar.map(...)`, foo would have ownership
				// of the array itself, while the individual items would have ownership
				// of the component that created bar. That means if we later do `foo[0].baz = 42`,
				// we could get a false-positive ownership violation, since the two proxies
				// are not connected to each other via the parent metadata relationship.
				// For this reason, we need to widen the ownership of the children
				// upon access when we detect they are not connected.
				if (DEV) {
					/** @type {ProxyMetadata | undefined} */
					var prop_metadata = v?.[STATE_SYMBOL_METADATA];
					if (prop_metadata && prop_metadata?.parent !== metadata) {
						widen_ownership(metadata, prop_metadata);
					}
				}

				return v === UNINITIALIZED ? undefined : v;
			}

			v = Reflect.get(target, prop, receiver);

			if (
				is_proxied_array &&
				options?.onchange != null &&
				array_methods.includes(/** @type {string} */ (prop))
			) {
				return batch_onchange(v);
			}

			return v;
		},

		getOwnPropertyDescriptor(target, prop) {
			var descriptor = Reflect.getOwnPropertyDescriptor(target, prop);

			if (descriptor && 'value' in descriptor) {
				var s = sources.get(prop);
				if (s) descriptor.value = get(s);
			} else if (descriptor === undefined) {
				var source = sources.get(prop);
				var value = source?.v;

				if (source !== undefined && value !== UNINITIALIZED) {
					return {
						enumerable: true,
						configurable: true,
						value,
						writable: true
					};
				}
			}

			return descriptor;
		},

		has(target, prop) {
			if (DEV && prop === STATE_SYMBOL_METADATA) {
				return true;
			}

			if (prop === STATE_SYMBOL) {
				return true;
			}

			var s = sources.get(prop);
			var has = (s !== undefined && s.v !== UNINITIALIZED) || Reflect.has(target, prop);

			if (
				s !== undefined ||
				(active_effect !== null && (!has || get_descriptor(target, prop)?.writable))
			) {
				if (s === undefined) {
					let opt = clone_options(options);
					s = source(has ? proxy(target[prop], opt, metadata) : UNINITIALIZED, opt, stack);
					sources.set(prop, s);
				}

				var value = get(s);
				if (value === UNINITIALIZED) {
					return false;
				}
			}

			return has;
		},

		set(target, prop, value, receiver) {
			var s = sources.get(prop);
			var has = prop in target;

			// if we are changing the length of the array we batch all the changes
			// to the sources and the original value by calling batch_onchange and immediately
			// invoking it...otherwise we just invoke an identity function
			(is_proxied_array && prop === 'length' ? batch_onchange : identity)(() => {
				// variable.length = value -> clear all signals with index >= value
				if (is_proxied_array && prop === 'length') {
					for (var i = value; i < /** @type {Source<number>} */ (s).v; i += 1) {
						var other_s = sources.get(i + '');
						if (other_s !== undefined) {
							if (
								typeof other_s.v === 'object' &&
								other_s.v !== null &&
								STATE_SYMBOL in other_s.v
							) {
								other_s.v[PROXY_ONCHANGE_SYMBOL](options?.onchange, true);
							}
							set(other_s, UNINITIALIZED);
						} else if (i in target) {
							// If the item exists in the original, we need to create a uninitialized source,
							// else a later read of the property would result in a source being created with
							// the value of the original item at that index.
							other_s = source(UNINITIALIZED, clone_options(options), stack);
							sources.set(i + '', other_s);
						}
					}
				}

				// If we haven't yet created a source for this property, we need to ensure
				// we do so otherwise if we read it later, then the write won't be tracked and
				// the heuristics of effects will be different vs if we had read the proxied
				// object property before writing to that property.
				if (s === undefined) {
					if (!has || get_descriptor(target, prop)?.writable) {
						const opt = clone_options(options);
						s = source(undefined, opt, stack);
						set(s, proxy(value, opt, metadata));
						sources.set(prop, s);
					}
				} else {
					has = s.v !== UNINITIALIZED;
					// when we set a property if the source is a proxy we remove the current onchange from
					// the proxy `onchanges` so that it doesn't trigger it anymore
					if (typeof s.v === 'object' && s.v !== null && STATE_SYMBOL in s.v) {
						s.v[PROXY_ONCHANGE_SYMBOL](options?.onchange, true);
					}
					set(s, proxy(value, clone_options(options), metadata));
				}
			})();
			if (DEV) {
				/** @type {ProxyMetadata | undefined} */
				var prop_metadata = value?.[STATE_SYMBOL_METADATA];
				if (prop_metadata && prop_metadata?.parent !== metadata) {
					widen_ownership(metadata, prop_metadata);
				}
				check_ownership(metadata);
			}

			var descriptor = Reflect.getOwnPropertyDescriptor(target, prop);

			// Set the new value before updating any signals so that any listeners get the new value
			if (descriptor?.set) {
				descriptor.set.call(receiver, value);
			}

			if (!has) {
				// If we have mutated an array directly, we might need to
				// signal that length has also changed. Do it before updating metadata
				// to ensure that iterating over the array as a result of a metadata update
				// will not cause the length to be out of sync.
				if (is_proxied_array && typeof prop === 'string') {
					var ls = /** @type {Source<number>} */ (sources.get('length'));
					var n = Number(prop);

					if (Number.isInteger(n) && n >= ls.v) {
						set(ls, n + 1);
					}
				}

				update_version(version);
			}

			return true;
		},

		ownKeys(target) {
			get(version);

			var own_keys = Reflect.ownKeys(target).filter((key) => {
				var source = sources.get(key);
				return source === undefined || source.v !== UNINITIALIZED;
			});

			for (var [key, source] of sources) {
				if (source.v !== UNINITIALIZED && !(key in target)) {
					own_keys.push(key);
				}
			}

			return own_keys;
		},

		setPrototypeOf() {
			e.state_prototype_fixed();
		}
	});
}

/**
 * @template T
 * @param {T} value
 * @param {ValueOptions} [options]
 * @returns {Source<T>}
 */

export function assignable_proxy(value, options) {
	return state(proxy(value, options), options);
}

/**
 * @param {Source<number>} signal
 * @param {1 | -1} [d]
 */
function update_version(signal, d = 1) {
	set(signal, signal.v + d);
}

/**
 * @param {any} value
 */
export function get_proxied_value(value) {
	if (value !== null && typeof value === 'object' && STATE_SYMBOL in value) {
		return value[STATE_SYMBOL];
	}

	return value;
}

/**
 * @param {any} a
 * @param {any} b
 */
export function is(a, b) {
	return Object.is(get_proxied_value(a), get_proxied_value(b));
}<|MERGE_RESOLUTION|>--- conflicted
+++ resolved
@@ -48,21 +48,13 @@
  * @param {Source<T>} [prev] dev mode only
  * @returns {T}
  */
-<<<<<<< HEAD
 export function proxy(value, _options, parent = null, prev) {
-	let options = clone_options(_options);
-	/** @type {Error | null} */
-	var stack = null;
-	if (DEV && tracing_mode_flag) {
-		stack = get_stack('CreatedAt');
-	}
-=======
-export function proxy(value, parent = null, prev) {
->>>>>>> 99ca7a4d
 	// if non-proxyable, or is already a proxy, return `value`
 	if (typeof value !== 'object' || value === null) {
 		return value;
 	}
+
+	var options = clone_options(_options);
 
 	if (STATE_SYMBOL in value) {
 		// @ts-ignore
