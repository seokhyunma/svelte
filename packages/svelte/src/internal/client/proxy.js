/** @import { ProxyMetadata, Source, ValueOptions } from '#client' */
import { DEV } from 'esm-env';
<<<<<<< HEAD
import { UNINITIALIZED } from '../../constants.js';
import { tracing_mode_flag } from '../flags/index.js';
=======
import { get, active_effect, active_reaction, set_active_reaction } from './runtime.js';
>>>>>>> 6915c12b
import { component_context } from './context.js';
import {
	array_prototype,
	get_descriptor,
	get_prototype_of,
	is_array,
	object_prototype
} from '../shared/utils.js';
import { PROXY_ONCHANGE_SYMBOL, STATE_SYMBOL, STATE_SYMBOL_METADATA } from './constants.js';
import { check_ownership, widen_ownership } from './dev/ownership.js';
import { get_stack } from './dev/tracing.js';
import * as e from './errors.js';
import { batch_onchange, set, source, state } from './reactivity/sources.js';
import { active_effect, get } from './runtime.js';

const array_methods = ['push', 'pop', 'shift', 'unshift', 'splice', 'reverse', 'sort'];

/**
 * Used to prevent batching in case we are not setting the length of an array
 * @param {any} fn
 * @returns
 */
function identity(fn) {
	return fn;
}

/**
 * @param {ValueOptions | undefined} options
 * @returns {ValueOptions | undefined}
 */
function clone_options(options) {
	return options != null
		? {
				onchange: options.onchange
			}
		: undefined;
}

/** @type {ProxyMetadata | null} */
var parent_metadata = null;

/**
 * @template T
 * @param {T} value
<<<<<<< HEAD
 * @param {ValueOptions} [_options]
 * @param {ProxyMetadata | null} [parent]
 * @param {Source<T>} [prev] dev mode only
 * @returns {T}
 */
export function proxy(value, _options, parent = null, prev) {
=======
 * @param {Source<T>} [prev] dev mode only
 * @returns {T}
 */
export function proxy(value, prev) {
>>>>>>> 6915c12b
	// if non-proxyable, or is already a proxy, return `value`
	if (typeof value !== 'object' || value === null) {
		return value;
	}

	var options = clone_options(_options);

	if (STATE_SYMBOL in value) {
		// @ts-ignore
		value[PROXY_ONCHANGE_SYMBOL](options?.onchange);
		return value;
	}

	if (options?.onchange) {
		// if there's an onchange we actually store that but override the value
		// to store every other onchange that new proxies might add
		var onchanges = new Set([options.onchange]);
		options.onchange = () => {
			for (let onchange of onchanges) {
				onchange();
			}
		};
	}

	const prototype = get_prototype_of(value);

	if (prototype !== object_prototype && prototype !== array_prototype) {
		return value;
	}

	/** @type {Map<any, Source<any>>} */
	var sources = new Map();
	var is_proxied_array = is_array(value);
	var version = source(0);

	var stack = DEV && tracing_mode_flag ? get_stack('CreatedAt') : null;
	var reaction = active_reaction;

	/**
	 * @template T
	 * @param {() => T} fn
	 */
	var with_parent = (fn) => {
		var previous_reaction = active_reaction;
		set_active_reaction(reaction);

		/** @type {T} */
		var result;

		if (DEV) {
			var previous_metadata = parent_metadata;
			parent_metadata = metadata;
			result = fn();
			parent_metadata = previous_metadata;
		} else {
			result = fn();
		}

		set_active_reaction(previous_reaction);
		return result;
	};

	if (is_proxied_array) {
		// We need to create the length source eagerly to ensure that
		// mutations to the array are properly synced with our proxy
		sources.set(
			'length',
			source(/** @type {any[]} */ (value).length, clone_options(options), stack)
		);
	}

	/** @type {ProxyMetadata} */
	var metadata;

	if (DEV) {
		metadata = {
			parent: parent_metadata,
			owners: null
		};

		if (prev) {
			// Reuse owners from previous state; necessary because reassignment is not guaranteed to have correct component context.
			// If no previous proxy exists we play it safe and assume ownerless state
			// @ts-expect-error
			const prev_owners = prev.v?.[STATE_SYMBOL_METADATA]?.owners;
			metadata.owners = prev_owners ? new Set(prev_owners) : null;
		} else {
			metadata.owners =
				parent_metadata === null
					? component_context !== null
						? new Set([component_context.function])
						: null
					: new Set();
		}
	}

	return new Proxy(/** @type {any} */ (value), {
		defineProperty(_, prop, descriptor) {
			if (
				!('value' in descriptor) ||
				descriptor.configurable === false ||
				descriptor.enumerable === false ||
				descriptor.writable === false
			) {
				// we disallow non-basic descriptors, because unless they are applied to the
				// target object — which we avoid, so that state can be forked — we will run
				// afoul of the various invariants
				// https://developer.mozilla.org/en-US/docs/Web/JavaScript/Reference/Global_Objects/Proxy/Proxy/getOwnPropertyDescriptor#invariants
				e.state_descriptors_fixed();
			}

			var s = sources.get(prop);

			if (s === undefined) {
<<<<<<< HEAD
				s = source(descriptor.value, clone_options(options), stack);
				sources.set(prop, s);
			} else {
				set(s, proxy(descriptor.value, options, metadata));
=======
				s = with_parent(() => source(descriptor.value, stack));
				sources.set(prop, s);
			} else {
				set(
					s,
					with_parent(() => proxy(descriptor.value))
				);
>>>>>>> 6915c12b
			}

			return true;
		},

		deleteProperty(target, prop) {
			var s = sources.get(prop);

			if (s === undefined) {
				if (prop in target) {
<<<<<<< HEAD
					sources.set(prop, source(UNINITIALIZED, clone_options(options), stack));
=======
					sources.set(
						prop,
						with_parent(() => source(UNINITIALIZED, stack))
					);
>>>>>>> 6915c12b
				}
			} else {
				// When working with arrays, we need to also ensure we update the length when removing
				// an indexed property
				if (is_proxied_array && typeof prop === 'string') {
					var ls = /** @type {Source<number>} */ (sources.get('length'));
					var n = Number(prop);

					if (Number.isInteger(n) && n < ls.v) {
						set(ls, n);
					}
				}
				// when we delete a property if the source is a proxy we remove the current onchange from
				// the proxy `onchanges` so that it doesn't trigger it anymore
				if (typeof s.v === 'object' && s.v !== null && STATE_SYMBOL in s.v) {
					s.v[PROXY_ONCHANGE_SYMBOL](options?.onchange, true);
				}
				set(s, UNINITIALIZED);
				update_version(version);
			}

			return true;
		},

		get(target, prop, receiver) {
			if (DEV && prop === STATE_SYMBOL_METADATA) {
				return metadata;
			}

			if (prop === STATE_SYMBOL) {
				return value;
			}

			if (prop === PROXY_ONCHANGE_SYMBOL) {
				return (
					/** @type {(() => unknown) | undefined} */ value,
					/** @type {boolean} */ remove
				) => {
					// we either add or remove the passed in value
					// to the onchanges array or we set every source onchange
					// to the passed in value (if it's undefined it will make the chain stop)
					if (options?.onchange != null && value && !remove) {
						onchanges?.add?.(value);
					} else if (options?.onchange != null && value) {
						onchanges?.delete?.(value);
					} else {
						options = {
							onchange: value
						};
						for (let [, s] of sources) {
							if (s.o) {
								s.o.onchange = value;
							}
						}
					}
				};
			}

			var s = sources.get(prop);
			var exists = prop in target;

			// create a source, but only if it's an own property and not a prototype property
			if (s === undefined && (!exists || get_descriptor(target, prop)?.writable)) {
<<<<<<< HEAD
				let opt = clone_options(options);
				s = source(proxy(exists ? target[prop] : UNINITIALIZED, opt, metadata), opt, stack);
=======
				s = with_parent(() => source(proxy(exists ? target[prop] : UNINITIALIZED), stack));
>>>>>>> 6915c12b
				sources.set(prop, s);
			}

			if (s !== undefined) {
				var v = get(s);

				// In case of something like `foo = bar.map(...)`, foo would have ownership
				// of the array itself, while the individual items would have ownership
				// of the component that created bar. That means if we later do `foo[0].baz = 42`,
				// we could get a false-positive ownership violation, since the two proxies
				// are not connected to each other via the parent metadata relationship.
				// For this reason, we need to widen the ownership of the children
				// upon access when we detect they are not connected.
				if (DEV) {
					/** @type {ProxyMetadata | undefined} */
					var prop_metadata = v?.[STATE_SYMBOL_METADATA];
					if (prop_metadata && prop_metadata?.parent !== metadata) {
						widen_ownership(metadata, prop_metadata);
					}
				}

				return v === UNINITIALIZED ? undefined : v;
			}

			v = Reflect.get(target, prop, receiver);

			if (
				is_proxied_array &&
				options?.onchange != null &&
				array_methods.includes(/** @type {string} */ (prop))
			) {
				return batch_onchange(v);
			}

			return v;
		},

		getOwnPropertyDescriptor(target, prop) {
			var descriptor = Reflect.getOwnPropertyDescriptor(target, prop);

			if (descriptor && 'value' in descriptor) {
				var s = sources.get(prop);
				if (s) descriptor.value = get(s);
			} else if (descriptor === undefined) {
				var source = sources.get(prop);
				var value = source?.v;

				if (source !== undefined && value !== UNINITIALIZED) {
					return {
						enumerable: true,
						configurable: true,
						value,
						writable: true
					};
				}
			}

			return descriptor;
		},

		has(target, prop) {
			if (DEV && prop === STATE_SYMBOL_METADATA) {
				return true;
			}

			if (prop === STATE_SYMBOL) {
				return true;
			}

			var s = sources.get(prop);
			var has = (s !== undefined && s.v !== UNINITIALIZED) || Reflect.has(target, prop);

			if (
				s !== undefined ||
				(active_effect !== null && (!has || get_descriptor(target, prop)?.writable))
			) {
				if (s === undefined) {
<<<<<<< HEAD
					let opt = clone_options(options);
					s = source(has ? proxy(target[prop], opt, metadata) : UNINITIALIZED, opt, stack);
=======
					s = with_parent(() => source(has ? proxy(target[prop]) : UNINITIALIZED, stack));
>>>>>>> 6915c12b
					sources.set(prop, s);
				}

				var value = get(s);
				if (value === UNINITIALIZED) {
					return false;
				}
			}

			return has;
		},

		set(target, prop, value, receiver) {
			var s = sources.get(prop);
			var has = prop in target;

<<<<<<< HEAD
			// if we are changing the length of the array we batch all the changes
			// to the sources and the original value by calling batch_onchange and immediately
			// invoking it...otherwise we just invoke an identity function
			(is_proxied_array && prop === 'length' ? batch_onchange : identity)(() => {
				// variable.length = value -> clear all signals with index >= value
				if (is_proxied_array && prop === 'length') {
					for (var i = value; i < /** @type {Source<number>} */ (s).v; i += 1) {
						var other_s = sources.get(i + '');
						if (other_s !== undefined) {
							if (
								typeof other_s.v === 'object' &&
								other_s.v !== null &&
								STATE_SYMBOL in other_s.v
							) {
								other_s.v[PROXY_ONCHANGE_SYMBOL](options?.onchange, true);
							}
							set(other_s, UNINITIALIZED);
						} else if (i in target) {
							// If the item exists in the original, we need to create a uninitialized source,
							// else a later read of the property would result in a source being created with
							// the value of the original item at that index.
							other_s = source(UNINITIALIZED, clone_options(options), stack);
							sources.set(i + '', other_s);
						}
=======
			// variable.length = value -> clear all signals with index >= value
			if (is_proxied_array && prop === 'length') {
				for (var i = value; i < /** @type {Source<number>} */ (s).v; i += 1) {
					var other_s = sources.get(i + '');
					if (other_s !== undefined) {
						set(other_s, UNINITIALIZED);
					} else if (i in target) {
						// If the item exists in the original, we need to create a uninitialized source,
						// else a later read of the property would result in a source being created with
						// the value of the original item at that index.
						other_s = with_parent(() => source(UNINITIALIZED, stack));
						sources.set(i + '', other_s);
>>>>>>> 6915c12b
					}
				}

<<<<<<< HEAD
				// If we haven't yet created a source for this property, we need to ensure
				// we do so otherwise if we read it later, then the write won't be tracked and
				// the heuristics of effects will be different vs if we had read the proxied
				// object property before writing to that property.
				if (s === undefined) {
					if (!has || get_descriptor(target, prop)?.writable) {
						const opt = clone_options(options);
						s = source(undefined, opt, stack);
						set(s, proxy(value, opt, metadata));
						sources.set(prop, s);
					}
				} else {
					has = s.v !== UNINITIALIZED;
					// when we set a property if the source is a proxy we remove the current onchange from
					// the proxy `onchanges` so that it doesn't trigger it anymore
					if (typeof s.v === 'object' && s.v !== null && STATE_SYMBOL in s.v) {
						s.v[PROXY_ONCHANGE_SYMBOL](options?.onchange, true);
					}
					set(s, proxy(value, clone_options(options), metadata));
				}
			})();
=======
			// If we haven't yet created a source for this property, we need to ensure
			// we do so otherwise if we read it later, then the write won't be tracked and
			// the heuristics of effects will be different vs if we had read the proxied
			// object property before writing to that property.
			if (s === undefined) {
				if (!has || get_descriptor(target, prop)?.writable) {
					s = with_parent(() => source(undefined, stack));
					set(
						s,
						with_parent(() => proxy(value))
					);
					sources.set(prop, s);
				}
			} else {
				has = s.v !== UNINITIALIZED;
				set(
					s,
					with_parent(() => proxy(value))
				);
			}

>>>>>>> 6915c12b
			if (DEV) {
				/** @type {ProxyMetadata | undefined} */
				var prop_metadata = value?.[STATE_SYMBOL_METADATA];
				if (prop_metadata && prop_metadata?.parent !== metadata) {
					widen_ownership(metadata, prop_metadata);
				}
				check_ownership(metadata);
			}

			var descriptor = Reflect.getOwnPropertyDescriptor(target, prop);

			// Set the new value before updating any signals so that any listeners get the new value
			if (descriptor?.set) {
				descriptor.set.call(receiver, value);
			}

			if (!has) {
				// If we have mutated an array directly, we might need to
				// signal that length has also changed. Do it before updating metadata
				// to ensure that iterating over the array as a result of a metadata update
				// will not cause the length to be out of sync.
				if (is_proxied_array && typeof prop === 'string') {
					var ls = /** @type {Source<number>} */ (sources.get('length'));
					var n = Number(prop);

					if (Number.isInteger(n) && n >= ls.v) {
						set(ls, n + 1);
					}
				}

				update_version(version);
			}

			return true;
		},

		ownKeys(target) {
			get(version);

			var own_keys = Reflect.ownKeys(target).filter((key) => {
				var source = sources.get(key);
				return source === undefined || source.v !== UNINITIALIZED;
			});

			for (var [key, source] of sources) {
				if (source.v !== UNINITIALIZED && !(key in target)) {
					own_keys.push(key);
				}
			}

			return own_keys;
		},

		setPrototypeOf() {
			e.state_prototype_fixed();
		}
	});
}

/**
 * @template T
 * @param {T} value
 * @param {ValueOptions} [options]
 * @returns {Source<T>}
 */

export function assignable_proxy(value, options) {
	return state(proxy(value, options), options);
}

/**
 * @param {Source<number>} signal
 * @param {1 | -1} [d]
 */
function update_version(signal, d = 1) {
	set(signal, signal.v + d);
}

/**
 * @param {any} value
 */
export function get_proxied_value(value) {
	if (value !== null && typeof value === 'object' && STATE_SYMBOL in value) {
		return value[STATE_SYMBOL];
	}

	return value;
}

/**
 * @param {any} a
 * @param {any} b
 */
export function is(a, b) {
	return Object.is(get_proxied_value(a), get_proxied_value(b));
}<|MERGE_RESOLUTION|>--- conflicted
+++ resolved
@@ -1,11 +1,8 @@
 /** @import { ProxyMetadata, Source, ValueOptions } from '#client' */
 import { DEV } from 'esm-env';
-<<<<<<< HEAD
 import { UNINITIALIZED } from '../../constants.js';
 import { tracing_mode_flag } from '../flags/index.js';
-=======
 import { get, active_effect, active_reaction, set_active_reaction } from './runtime.js';
->>>>>>> 6915c12b
 import { component_context } from './context.js';
 import {
 	array_prototype,
@@ -19,7 +16,6 @@
 import { get_stack } from './dev/tracing.js';
 import * as e from './errors.js';
 import { batch_onchange, set, source, state } from './reactivity/sources.js';
-import { active_effect, get } from './runtime.js';
 
 const array_methods = ['push', 'pop', 'shift', 'unshift', 'splice', 'reverse', 'sort'];
 
@@ -50,19 +46,11 @@
 /**
  * @template T
  * @param {T} value
-<<<<<<< HEAD
  * @param {ValueOptions} [_options]
- * @param {ProxyMetadata | null} [parent]
  * @param {Source<T>} [prev] dev mode only
  * @returns {T}
  */
-export function proxy(value, _options, parent = null, prev) {
-=======
- * @param {Source<T>} [prev] dev mode only
- * @returns {T}
- */
-export function proxy(value, prev) {
->>>>>>> 6915c12b
+export function proxy(value, _options, prev) {
 	// if non-proxyable, or is already a proxy, return `value`
 	if (typeof value !== 'object' || value === null) {
 		return value;
@@ -177,20 +165,13 @@
 			var s = sources.get(prop);
 
 			if (s === undefined) {
-<<<<<<< HEAD
-				s = source(descriptor.value, clone_options(options), stack);
-				sources.set(prop, s);
-			} else {
-				set(s, proxy(descriptor.value, options, metadata));
-=======
-				s = with_parent(() => source(descriptor.value, stack));
+				s = with_parent(() => source(descriptor.value, clone_options(options), stack));
 				sources.set(prop, s);
 			} else {
 				set(
 					s,
-					with_parent(() => proxy(descriptor.value))
+					with_parent(() => proxy(descriptor.value, options))
 				);
->>>>>>> 6915c12b
 			}
 
 			return true;
@@ -201,14 +182,10 @@
 
 			if (s === undefined) {
 				if (prop in target) {
-<<<<<<< HEAD
-					sources.set(prop, source(UNINITIALIZED, clone_options(options), stack));
-=======
 					sources.set(
 						prop,
-						with_parent(() => source(UNINITIALIZED, stack))
+						with_parent(() => source(UNINITIALIZED, clone_options(options), stack))
 					);
->>>>>>> 6915c12b
 				}
 			} else {
 				// When working with arrays, we need to also ensure we update the length when removing
@@ -272,12 +249,10 @@
 
 			// create a source, but only if it's an own property and not a prototype property
 			if (s === undefined && (!exists || get_descriptor(target, prop)?.writable)) {
-<<<<<<< HEAD
 				let opt = clone_options(options);
-				s = source(proxy(exists ? target[prop] : UNINITIALIZED, opt, metadata), opt, stack);
-=======
-				s = with_parent(() => source(proxy(exists ? target[prop] : UNINITIALIZED), stack));
->>>>>>> 6915c12b
+				s = with_parent(() =>
+					source(proxy(exists ? target[prop] : UNINITIALIZED, opt), opt, stack)
+				);
 				sources.set(prop, s);
 			}
 
@@ -355,12 +330,8 @@
 				(active_effect !== null && (!has || get_descriptor(target, prop)?.writable))
 			) {
 				if (s === undefined) {
-<<<<<<< HEAD
 					let opt = clone_options(options);
-					s = source(has ? proxy(target[prop], opt, metadata) : UNINITIALIZED, opt, stack);
-=======
-					s = with_parent(() => source(has ? proxy(target[prop]) : UNINITIALIZED, stack));
->>>>>>> 6915c12b
+					s = with_parent(() => source(has ? proxy(target[prop], opt) : UNINITIALIZED, opt, stack));
 					sources.set(prop, s);
 				}
 
@@ -377,7 +348,6 @@
 			var s = sources.get(prop);
 			var has = prop in target;
 
-<<<<<<< HEAD
 			// if we are changing the length of the array we batch all the changes
 			// to the sources and the original value by calling batch_onchange and immediately
 			// invoking it...otherwise we just invoke an identity function
@@ -399,27 +369,12 @@
 							// If the item exists in the original, we need to create a uninitialized source,
 							// else a later read of the property would result in a source being created with
 							// the value of the original item at that index.
-							other_s = source(UNINITIALIZED, clone_options(options), stack);
+							other_s = with_parent(() => source(UNINITIALIZED, clone_options(options), stack));
 							sources.set(i + '', other_s);
 						}
-=======
-			// variable.length = value -> clear all signals with index >= value
-			if (is_proxied_array && prop === 'length') {
-				for (var i = value; i < /** @type {Source<number>} */ (s).v; i += 1) {
-					var other_s = sources.get(i + '');
-					if (other_s !== undefined) {
-						set(other_s, UNINITIALIZED);
-					} else if (i in target) {
-						// If the item exists in the original, we need to create a uninitialized source,
-						// else a later read of the property would result in a source being created with
-						// the value of the original item at that index.
-						other_s = with_parent(() => source(UNINITIALIZED, stack));
-						sources.set(i + '', other_s);
->>>>>>> 6915c12b
-					}
-				}
-
-<<<<<<< HEAD
+					}
+				}
+
 				// If we haven't yet created a source for this property, we need to ensure
 				// we do so otherwise if we read it later, then the write won't be tracked and
 				// the heuristics of effects will be different vs if we had read the proxied
@@ -427,8 +382,11 @@
 				if (s === undefined) {
 					if (!has || get_descriptor(target, prop)?.writable) {
 						const opt = clone_options(options);
-						s = source(undefined, opt, stack);
-						set(s, proxy(value, opt, metadata));
+						s = with_parent(() => source(undefined, opt, stack));
+						set(
+							s,
+							with_parent(() => proxy(value, opt))
+						);
 						sources.set(prop, s);
 					}
 				} else {
@@ -438,32 +396,12 @@
 					if (typeof s.v === 'object' && s.v !== null && STATE_SYMBOL in s.v) {
 						s.v[PROXY_ONCHANGE_SYMBOL](options?.onchange, true);
 					}
-					set(s, proxy(value, clone_options(options), metadata));
-				}
-			})();
-=======
-			// If we haven't yet created a source for this property, we need to ensure
-			// we do so otherwise if we read it later, then the write won't be tracked and
-			// the heuristics of effects will be different vs if we had read the proxied
-			// object property before writing to that property.
-			if (s === undefined) {
-				if (!has || get_descriptor(target, prop)?.writable) {
-					s = with_parent(() => source(undefined, stack));
 					set(
 						s,
-						with_parent(() => proxy(value))
+						with_parent(() => proxy(value, clone_options(options)))
 					);
-					sources.set(prop, s);
-				}
-			} else {
-				has = s.v !== UNINITIALIZED;
-				set(
-					s,
-					with_parent(() => proxy(value))
-				);
-			}
-
->>>>>>> 6915c12b
+				}
+			})();
 			if (DEV) {
 				/** @type {ProxyMetadata | undefined} */
 				var prop_metadata = value?.[STATE_SYMBOL_METADATA];
