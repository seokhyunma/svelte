/** @import { Effect, TemplateNode, } from '#client' */

import { BOUNDARY_EFFECT, EFFECT_TRANSPARENT } from '../../constants.js';
import {
	block,
	branch,
	destroy_effect,
	pause_effect,
	resume_effect
} from '../../reactivity/effects.js';
import {
	active_effect,
	active_reaction,
	component_context,
	handle_error,
	set_active_effect,
	set_active_reaction,
	set_component_context,
	reset_is_throwing_error
} from '../../runtime.js';
import {
	hydrate_next,
	hydrate_node,
	hydrating,
	next,
	remove_nodes,
	set_hydrate_node
} from '../hydration.js';
import { get_next_sibling } from '../operations.js';
import { queue_boundary_micro_task } from '../task.js';

const ASYNC_INCREMENT = Symbol();
const ASYNC_DECREMENT = Symbol();

/**
 * @param {Effect} boundary
 * @param {() => void} fn
 */
function with_boundary(boundary, fn) {
	var previous_effect = active_effect;
	var previous_reaction = active_reaction;
	var previous_ctx = component_context;

	set_active_effect(boundary);
	set_active_reaction(boundary);
	set_component_context(boundary.ctx);

	try {
		fn();
	} finally {
		set_active_effect(previous_effect);
		set_active_reaction(previous_reaction);
		set_component_context(previous_ctx);
	}
}

/**
 * @param {TemplateNode} node
 * @param {{
 * 	 onerror?: (error: unknown, reset: () => void) => void,
 *   failed?: (anchor: Node, error: () => unknown, reset: () => () => void) => void
 *   pending?: (anchor: Node) => void
 * }} props
 * @param {((anchor: Node) => void)} boundary_fn
 * @returns {void}
 */
export function boundary(node, props, boundary_fn) {
	var anchor = node;

	/** @type {Effect} */
	var boundary_effect;
	/** @type {Effect | null} */
	var async_effect = null;
	/** @type {DocumentFragment | null} */
	var async_fragment = null;
	var async_count = 0;

	block(() => {
		var boundary = /** @type {Effect} */ (active_effect);
		var hydrate_open = hydrate_node;
		var is_creating_fallback = false;

		const render_snippet = (/** @type { () => void } */ snippet_fn) => {
			with_boundary(boundary, () => {
				is_creating_fallback = true;

				try {
					boundary_effect = branch(() => {
						snippet_fn();
					});
				} catch (error) {
					handle_error(error, boundary, null, boundary.ctx);
				}

				reset_is_throwing_error();
				is_creating_fallback = false;
			});
		};

		// @ts-ignore We re-use the effect's fn property to avoid allocation of an additional field
		boundary.fn = (/** @type {unknown} */ input) => {
			let pending = props.pending;

			if (input === ASYNC_INCREMENT) {
				if (!pending) {
<<<<<<< HEAD
					// TODO in this case we need to find the parent boundary
=======
>>>>>>> 0dcc250a
					return false;
				}

				if (async_count++ === 0) {
					queue_boundary_micro_task(() => {
<<<<<<< HEAD
						if (async_effect) {
=======
						if (async_effect || !boundary_effect) {
>>>>>>> 0dcc250a
							return;
						}

						var effect = boundary_effect;
						async_effect = boundary_effect;

						pause_effect(
							async_effect,
							() => {
								/** @type {TemplateNode | null} */
								var node = effect.nodes_start;
								var end = effect.nodes_end;
								async_fragment = document.createDocumentFragment();

								while (node !== null) {
									/** @type {TemplateNode | null} */
									var sibling =
										node === end ? null : /** @type {TemplateNode} */ (get_next_sibling(node));

									node.remove();
									async_fragment.append(node);
									node = sibling;
								}
							},
							false
						);

						render_snippet(() => {
							pending(anchor);
						});
					});
				}

				return true;
			}

			if (input === ASYNC_DECREMENT) {
				if (!pending) {
<<<<<<< HEAD
					// TODO in this case we need to find the parent boundary
=======
>>>>>>> 0dcc250a
					return false;
				}

				if (--async_count === 0) {
					queue_boundary_micro_task(() => {
						if (!async_effect) {
							return;
						}
						if (boundary_effect) {
							destroy_effect(boundary_effect);
						}
						boundary_effect = async_effect;
						async_effect = null;
						anchor.before(/** @type {DocumentFragment} */ (async_fragment));
						resume_effect(boundary_effect);
					});
				}

				return true;
			}

			var error = input;
			var onerror = props.onerror;
			let failed = props.failed;

			// If we have nothing to capture the error, or if we hit an error while
			// rendering the fallback, re-throw for another boundary to handle
			if ((!onerror && !failed) || is_creating_fallback) {
				throw error;
			}

			var reset = () => {
				pause_effect(boundary_effect);

				with_boundary(boundary, () => {
					is_creating_fallback = false;
					boundary_effect = branch(() => boundary_fn(anchor));
					reset_is_throwing_error();
				});
			};

			onerror?.(error, reset);

			if (boundary_effect) {
				destroy_effect(boundary_effect);
			} else if (hydrating) {
				set_hydrate_node(hydrate_open);
				next();
				set_hydrate_node(remove_nodes());
			}

			if (failed) {
				queue_boundary_micro_task(() => {
					render_snippet(() => {
						failed(
							anchor,
							() => error,
							() => reset
						);
					});
				});
			}
		};

		if (hydrating) {
			hydrate_next();
		}

		boundary_effect = branch(() => boundary_fn(anchor));
		reset_is_throwing_error();
	}, EFFECT_TRANSPARENT | BOUNDARY_EFFECT);

	if (hydrating) {
		anchor = hydrate_node;
	}
}

/**
 * @param {Effect | null} effect
 * @param {typeof ASYNC_INCREMENT | typeof ASYNC_DECREMENT} trigger
 */
export function trigger_async_boundary(effect, trigger) {
	var current = effect;

	while (current !== null) {
		if ((current.f & BOUNDARY_EFFECT) !== 0) {
			// @ts-ignore
			if (current.fn(trigger)) {
				return;
			}
		}
		current = current.parent;
	}
<<<<<<< HEAD
}

/**
 * @template T
 * @param {Promise<T>} promise
 * @returns {Promise<{ exit: () => T }>}
 */
export async function suspend(promise) {
	var previous_effect = active_effect;
	var previous_reaction = active_reaction;
	var previous_component_context = component_context;

	let boundary = active_effect;
	while (boundary !== null) {
		if ((boundary.f & BOUNDARY_EFFECT) !== 0) {
			break;
		}

		boundary = boundary.parent;
	}

	if (boundary === null) {
		throw new Error('cannot suspend outside a boundary');
	}

	// @ts-ignore
	boundary?.fn(ASYNC_INCREMENT);

	const value = await promise;

	return {
		exit() {
			set_active_effect(previous_effect);
			set_active_reaction(previous_reaction);
			set_component_context(previous_component_context);

			// @ts-ignore
			boundary?.fn(ASYNC_DECREMENT);

			return value;
		}
	};
}

export function exit() {
	set_active_effect(null);
	set_active_reaction(null);
	set_component_context(null);
=======
>>>>>>> 0dcc250a
}<|MERGE_RESOLUTION|>--- conflicted
+++ resolved
@@ -103,20 +103,13 @@
 
 			if (input === ASYNC_INCREMENT) {
 				if (!pending) {
-<<<<<<< HEAD
 					// TODO in this case we need to find the parent boundary
-=======
->>>>>>> 0dcc250a
 					return false;
 				}
 
 				if (async_count++ === 0) {
 					queue_boundary_micro_task(() => {
-<<<<<<< HEAD
-						if (async_effect) {
-=======
 						if (async_effect || !boundary_effect) {
->>>>>>> 0dcc250a
 							return;
 						}
 
@@ -155,10 +148,7 @@
 
 			if (input === ASYNC_DECREMENT) {
 				if (!pending) {
-<<<<<<< HEAD
 					// TODO in this case we need to find the parent boundary
-=======
->>>>>>> 0dcc250a
 					return false;
 				}
 
@@ -252,7 +242,6 @@
 		}
 		current = current.parent;
 	}
-<<<<<<< HEAD
 }
 
 /**
@@ -301,6 +290,4 @@
 	set_active_effect(null);
 	set_active_reaction(null);
 	set_component_context(null);
-=======
->>>>>>> 0dcc250a
 }