--- conflicted
+++ resolved
@@ -242,21 +242,6 @@
 		}
 		current = current.parent;
 	}
-<<<<<<< HEAD
-}
-
-export function create_suspense() {
-	var current = active_effect;
-
-	const suspend = () => {
-		trigger_suspense(current, SUSPEND_INCREMENT);
-	};
-
-	const unsuspend = () => {
-		trigger_suspense(current, SUSPEND_DECREMENT);
-	};
-
-	return [suspend, unsuspend];
 }
 
 /**
@@ -283,7 +268,7 @@
 	}
 
 	// @ts-ignore
-	boundary.fn(SUSPEND_INCREMENT);
+	boundary.fn(ASYNC_INCREMENT);
 
 	const value = await promise;
 
@@ -294,11 +279,9 @@
 			set_component_context(previous_component_context);
 
 			// @ts-ignore
-			boundary.fn(SUSPEND_DECREMENT);
+			boundary.fn(ASYNC_DECREMENT);
 
 			return value;
 		}
 	};
-=======
->>>>>>> 0c0fd47b
 }