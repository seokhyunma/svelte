/** @import { Effect, TemplateNode } from '#client' */
import { UNINITIALIZED } from '../../../../constants.js';
import { block, branch, pause_effect, resume_effect } from '../../reactivity/effects.js';
import { not_equal, safe_not_equal } from '../../reactivity/equality.js';
<<<<<<< HEAD
import { active_effect, is_runes, suspended } from '../../runtime.js';
=======
import { is_runes } from '../../context.js';
>>>>>>> a6d3f859
import { hydrate_next, hydrate_node, hydrating } from '../hydration.js';
import { add_boundary_callback, find_boundary } from './boundary.js';

/**
 * @template V
 * @param {TemplateNode} node
 * @param {() => V} get_key
 * @param {(anchor: Node) => TemplateNode | void} render_fn
 * @returns {void}
 */
export function key_block(node, get_key, render_fn) {
	if (hydrating) {
		hydrate_next();
	}

	var anchor = node;

	/** @type {V | typeof UNINITIALIZED} */
	var key = UNINITIALIZED;

	/** @type {Effect} */
	var effect;

	/** @type {Effect | null} */
	var pending_effect = null;

	/** @type {DocumentFragment | null} */
	var offscreen_fragment = null;

	var boundary = find_boundary(active_effect);

	var changed = is_runes() ? not_equal : safe_not_equal;

	function commit() {
		if (effect) {
			pause_effect(effect);
		}

		if (offscreen_fragment !== null) {
			anchor.before(offscreen_fragment);
			offscreen_fragment = null;
		}

		if (pending_effect !== null) {
			effect = pending_effect;
			pending_effect = null;
		}
	}

	block(() => {
		if (changed(key, (key = get_key()))) {
			var target = anchor;

			if (suspended) {
				offscreen_fragment = document.createDocumentFragment();
				offscreen_fragment.append((target = document.createComment('')));
			}

			pending_effect = branch(() => render_fn(target));

			if (suspended) {
				add_boundary_callback(boundary, commit);
			} else {
				commit();
			}
		}
	});

	if (hydrating) {
		anchor = hydrate_node;
	}
}<|MERGE_RESOLUTION|>--- conflicted
+++ resolved
@@ -1,12 +1,9 @@
 /** @import { Effect, TemplateNode } from '#client' */
 import { UNINITIALIZED } from '../../../../constants.js';
-import { block, branch, pause_effect, resume_effect } from '../../reactivity/effects.js';
+import { block, branch, pause_effect } from '../../reactivity/effects.js';
 import { not_equal, safe_not_equal } from '../../reactivity/equality.js';
-<<<<<<< HEAD
-import { active_effect, is_runes, suspended } from '../../runtime.js';
-=======
+import { active_effect, suspended } from '../../runtime.js';
 import { is_runes } from '../../context.js';
->>>>>>> a6d3f859
 import { hydrate_next, hydrate_node, hydrating } from '../hydration.js';
 import { add_boundary_callback, find_boundary } from './boundary.js';
 
