--- conflicted
+++ resolved
@@ -1,17 +1,7 @@
 import { UNINITIALIZED, KEY_BLOCK } from '../../constants.js';
 import { hydrate_block_anchor } from '../../hydration.js';
 import { remove } from '../../reconciler.js';
-<<<<<<< HEAD
-import {
-	UNINITIALIZED,
-	current_block,
-	destroy_signal,
-	execute_effect,
-	push_destroy_fn
-} from '../../runtime.js';
-=======
 import { current_block, destroy_signal, execute_effect, push_destroy_fn } from '../../runtime.js';
->>>>>>> 29890bb6
 import { render_effect } from '../../reactivity/computations.js';
 import { trigger_transitions } from '../../transitions.js';
 import { safe_not_equal } from '../../reactivity/equality.js';
