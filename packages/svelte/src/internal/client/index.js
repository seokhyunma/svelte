export { FILENAME, HMR, NAMESPACE_SVG } from '../../constants.js';
export { push, pop } from './context.js';
export { assign, assign_and, assign_or, assign_nullish } from './dev/assign.js';
export { cleanup_styles } from './dev/css.js';
export { add_locations } from './dev/elements.js';
export { hmr } from './dev/hmr.js';
export {
	ADD_OWNER,
	add_owner,
	mark_module_start,
	mark_module_end,
	add_owner_effect,
	add_owner_to_class,
	skip_ownership_validation
} from './dev/ownership.js';
export { check_target, legacy_api } from './dev/legacy.js';
export { trace } from './dev/tracing.js';
export { inspect } from './dev/inspect.js';
export { await_block as await } from './dom/blocks/await.js';
export { if_block as if } from './dom/blocks/if.js';
export { key_block as key } from './dom/blocks/key.js';
export { css_props } from './dom/blocks/css-props.js';
export { index, each } from './dom/blocks/each.js';
export { html } from './dom/blocks/html.js';
export { sanitize_slots, slot } from './dom/blocks/slot.js';
export { snippet, wrap_snippet } from './dom/blocks/snippet.js';
export { component } from './dom/blocks/svelte-component.js';
export { element } from './dom/blocks/svelte-element.js';
export { head } from './dom/blocks/svelte-head.js';
export { append_styles } from './dom/css.js';
export { action } from './dom/elements/actions.js';
export {
	remove_input_defaults,
	set_attribute,
	set_attributes,
	set_custom_element_data,
	set_xlink_attribute,
	set_value,
	set_checked,
	set_selected,
	set_default_checked,
	set_default_value,
	CLASS,
	STYLE
} from './dom/elements/attributes.js';
export { set_class } from './dom/elements/class.js';
export { apply, event, delegate, replay_events } from './dom/elements/events.js';
export { autofocus, remove_textarea_child } from './dom/elements/misc.js';
export { set_style } from './dom/elements/style.js';
export { animation, transition } from './dom/elements/transitions.js';
export { bind_active_element } from './dom/elements/bindings/document.js';
export { bind_checked, bind_files, bind_group, bind_value } from './dom/elements/bindings/input.js';
export {
	bind_buffered,
	bind_current_time,
	bind_ended,
	bind_muted,
	bind_paused,
	bind_playback_rate,
	bind_played,
	bind_ready_state,
	bind_seekable,
	bind_seeking,
	bind_volume
} from './dom/elements/bindings/media.js';
export { bind_online } from './dom/elements/bindings/navigator.js';
export { bind_prop } from './dom/elements/bindings/props.js';
export { bind_select_value, init_select, select_option } from './dom/elements/bindings/select.js';
export { bind_element_size, bind_resize_observer } from './dom/elements/bindings/size.js';
export { bind_this } from './dom/elements/bindings/this.js';
export {
	bind_content_editable,
	bind_property,
	bind_focused
} from './dom/elements/bindings/universal.js';
export { bind_window_scroll, bind_window_size } from './dom/elements/bindings/window.js';
export { hydrate_template, next, reset } from './dom/hydration.js';
export {
	once,
	preventDefault,
	self,
	stopImmediatePropagation,
	stopPropagation,
	trusted
} from './dom/legacy/event-modifiers.js';
export { init } from './dom/legacy/lifecycle.js';
export {
	add_legacy_event_listener,
	bubble_event,
	reactive_import,
	update_legacy_props
} from './dom/legacy/misc.js';
export {
	append,
	comment,
	ns_template,
	svg_template_with_script,
	mathml_template,
	template,
	template_with_script,
	text,
	props_id
} from './dom/template.js';
export { derived, derived_safe_equal } from './reactivity/deriveds.js';
export {
	effect_tracking,
	effect_root,
	legacy_pre_effect,
	legacy_pre_effect_reset,
	render_effect,
	template_effect,
	effect,
	user_effect,
	user_pre_effect
} from './reactivity/effects.js';
export {
<<<<<<< HEAD
	mutable_state,
	mutate,
	set,
	simple_set,
	state,
	update,
	update_pre,
	get_options
=======
	mutable_source,
	mutate,
	set,
	source as state,
	update,
	update_pre
>>>>>>> 6915c12b
} from './reactivity/sources.js';
export {
	prop,
	rest_props,
	legacy_rest_props,
	spread_props,
	update_pre_prop,
	update_prop
} from './reactivity/props.js';
export {
	invalidate_store,
	store_mutate,
	setup_stores,
	store_get,
	store_set,
	store_unsub,
	update_pre_store,
	update_store,
	mark_store_binding
} from './reactivity/store.js';
export { boundary } from './dom/blocks/boundary.js';
export { set_text } from './render.js';
export {
	get,
	safe_get,
	invalidate_inner_signals,
	flushSync as flush,
	tick,
	untrack,
	exclude_from_object,
	deep_read,
	deep_read_state
} from './runtime.js';
export { validate_binding, validate_each_keys } from './validate.js';
export { raf } from './timing.js';
export { proxy, assignable_proxy } from './proxy.js';
export { create_custom_element } from './dom/elements/custom-element.js';
export {
	child,
	first_child,
	sibling,
	$window as window,
	$document as document
} from './dom/operations.js';
export { attr, clsx } from '../shared/attributes.js';
export { snapshot } from '../shared/clone.js';
export { noop, fallback } from '../shared/utils.js';
export {
	invalid_default_snippet,
	validate_dynamic_element_tag,
	validate_store,
	validate_void_dynamic_element
} from '../shared/validate.js';
export { strict_equals, equals } from './dev/equality.js';
export { log_if_contains_state } from './dev/console-log.js';<|MERGE_RESOLUTION|>--- conflicted
+++ resolved
@@ -114,23 +114,13 @@
 	user_pre_effect
 } from './reactivity/effects.js';
 export {
-<<<<<<< HEAD
-	mutable_state,
-	mutate,
-	set,
-	simple_set,
-	state,
-	update,
-	update_pre,
-	get_options
-=======
 	mutable_source,
 	mutate,
 	set,
 	source as state,
 	update,
-	update_pre
->>>>>>> 6915c12b
+	update_pre,
+	get_options
 } from './reactivity/sources.js';
 export {
 	prop,
