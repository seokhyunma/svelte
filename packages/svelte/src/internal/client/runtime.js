/** @import { ComponentContext, Derived, Effect, Reaction, Signal, Source, Value } from '#client' */
import { DEV } from 'esm-env';
import { define_property, get_descriptors, get_prototype_of, index_of } from '../shared/utils.js';
import {
	destroy_block_effect_children,
	destroy_effect_children,
	execute_effect_teardown,
	unlink_effect
} from './reactivity/effects.js';
import {
	EFFECT,
	RENDER_EFFECT,
	DIRTY,
	MAYBE_DIRTY,
	CLEAN,
	DERIVED,
	UNOWNED,
	DESTROYED,
	INERT,
	BRANCH_EFFECT,
	STATE_SYMBOL,
	BLOCK_EFFECT,
	ROOT_EFFECT,
	LEGACY_DERIVED_PROP,
	DISCONNECTED,
	BOUNDARY_EFFECT,
	REACTION_IS_UPDATING,
	TEMPLATE_EFFECT,
	BOUNDARY_SUSPENDED
} from './constants.js';
import {
	flush_idle_tasks,
	flush_boundary_micro_tasks,
	flush_post_micro_tasks
} from './dom/task.js';
import { internal_set } from './reactivity/sources.js';
import {
	destroy_derived,
	destroy_derived_effects,
	execute_derived,
	update_derived
} from './reactivity/deriveds.js';
import * as e from './errors.js';
import { FILENAME } from '../../constants.js';
import { tracing_mode_flag } from '../flags/index.js';
import { tracing_expressions, get_stack } from './dev/tracing.js';
<<<<<<< HEAD
=======
import { is_pending_boundary } from './dom/blocks/boundary.js';
import {
	component_context,
	dev_current_component_function,
	is_runes,
	set_component_context,
	set_dev_current_component_function
} from './context.js';
>>>>>>> a6d3f859

const FLUSH_MICROTASK = 0;
const FLUSH_SYNC = 1;
// Used for DEV time error handling
/** @param {WeakSet<Error>} value */
const handled_errors = new WeakSet();
export let is_throwing_error = false;

// Used for controlling the flush of effects.
let scheduler_mode = FLUSH_MICROTASK;
// Used for handling scheduling
let is_micro_task_queued = false;

/** @type {Effect | null} */
let last_scheduled_effect = null;

export let is_flushing_effect = false;
export let is_destroying_effect = false;

/** @param {boolean} value */
export function set_is_flushing_effect(value) {
	is_flushing_effect = value;
}

/** @param {boolean} value */
export function set_is_destroying_effect(value) {
	is_destroying_effect = value;
}

// Handle effect queues

/** @type {Effect[]} */
let queued_root_effects = [];

let flush_count = 0;
/** @type {Effect[]} Stack of effects, dev only */
let dev_effect_stack = [];
// Handle signal reactivity tree dependencies and reactions

/** @type {null | Reaction} */
export let active_reaction = null;

export let untracking = false;

export let suspended = false;

/** @param {null | Reaction} reaction */
export function set_active_reaction(reaction) {
	active_reaction = reaction;
}

/** @type {null | Effect} */
export let active_effect = null;

/** @param {null | Effect} effect */
export function set_active_effect(effect) {
	active_effect = effect;
}

// TODO remove this, once we're satisfied that we're not leaking context
/* @__PURE__ */
setInterval(() => {
	if (active_effect !== null || active_reaction !== null) {
		// eslint-disable-next-line no-debugger
		debugger;
	}
});

/**
 * When sources are created within a derived, we record them so that we can safely allow
 * local mutations to these sources without the side-effect error being invoked unnecessarily.
 * @type {null | Source[]}
 */
export let derived_sources = null;

/**
 * @param {Source[] | null} sources
 */
export function set_derived_sources(sources) {
	derived_sources = sources;
}

/**
 * The dependencies of the reaction that is currently being executed. In many cases,
 * the dependencies are unchanged between runs, and so this will be `null` unless
 * and until a new dependency is accessed — we track this via `skipped_deps`
 * @type {null | Value[]}
 */
export let new_deps = null;

let skipped_deps = 0;

/**
 * Tracks writes that the effect it's executed in doesn't listen to yet,
 * so that the dependency can be added to the effect later on if it then reads it
 * @type {null | Source[]}
 */
export let untracked_writes = null;

/** @param {null | Source[]} value */
export function set_untracked_writes(value) {
	untracked_writes = value;
}

/**
 * @type {number} Used by sources and deriveds for handling updates.
 * Version starts from 1 so that unowned deriveds differentiate between a created effect and a run one for tracing
 **/
let write_version = 1;

/** @type {number} Used to version each read of a source of derived to avoid duplicating depedencies inside a reaction */
let read_version = 0;

// If we are working with a get() chain that has no active container,
// to prevent memory leaks, we skip adding the reaction.
export let skip_reaction = false;
// Handle collecting all signals which are read during a specific time frame
/** @type {Set<Value> | null} */
export let captured_signals = null;

/** @param {Set<Value> | null} value */
export function set_captured_signals(value) {
	captured_signals = value;
}

export function increment_write_version() {
	return ++write_version;
}

/**
 * Determines whether a derived or effect is dirty.
 * If it is MAYBE_DIRTY, will set the status to CLEAN
 * @param {Reaction} reaction
 * @returns {boolean}
 */
export function check_dirtiness(reaction) {
	var flags = reaction.f;

	if ((flags & DIRTY) !== 0) {
		return true;
	}

	if ((flags & MAYBE_DIRTY) !== 0) {
		var dependencies = reaction.deps;
		var is_unowned = (flags & UNOWNED) !== 0;

		if (dependencies !== null) {
			var i;
			var dependency;
			var is_disconnected = (flags & DISCONNECTED) !== 0;
			var is_unowned_connected = is_unowned && active_effect !== null && !skip_reaction;
			var length = dependencies.length;

			// If we are working with a disconnected or an unowned signal that is now connected (due to an active effect)
			// then we need to re-connect the reaction to the dependency
			if (is_disconnected || is_unowned_connected) {
				for (i = 0; i < length; i++) {
					dependency = dependencies[i];

					// We always re-add all reactions (even duplicates) if the derived was
					// previously disconnected
					if (is_disconnected || !dependency?.reactions?.includes(reaction)) {
						(dependency.reactions ??= []).push(reaction);
					}
				}

				if (is_disconnected) {
					reaction.f ^= DISCONNECTED;
				}
			}

			for (i = 0; i < length; i++) {
				dependency = dependencies[i];

				if (check_dirtiness(/** @type {Derived} */ (dependency))) {
					update_derived(/** @type {Derived} */ (dependency));
				}

				if (dependency.wv > reaction.wv) {
					return true;
				}
			}
		}

		// Unowned signals should never be marked as clean unless they
		// are used within an active_effect without skip_reaction
		if (!is_unowned || (active_effect !== null && !skip_reaction)) {
			set_signal_status(reaction, CLEAN);
		}
	}

	return false;
}

/**
 * @param {unknown} error
 * @param {Effect} effect
 */
function propagate_error(error, effect) {
	/** @type {Effect | null} */
	var current = effect;

	while (current !== null) {
		if ((current.f & BOUNDARY_EFFECT) !== 0) {
			try {
				// @ts-expect-error
				current.fn(error);
				return;
			} catch {
				// Remove boundary flag from effect
				current.f ^= BOUNDARY_EFFECT;
			}
		}

		current = current.parent;
	}

	is_throwing_error = false;
	throw error;
}

/**
 * @param {Effect} effect
 */
function should_rethrow_error(effect) {
	return (
		(effect.f & DESTROYED) === 0 &&
		(effect.parent === null || (effect.parent.f & BOUNDARY_EFFECT) === 0)
	);
}

export function reset_is_throwing_error() {
	is_throwing_error = false;
}

/**
 * @param {unknown} error
 * @param {Effect} effect
 * @param {Effect | null} previous_effect
 * @param {ComponentContext | null} component_context
 */
export function handle_error(error, effect, previous_effect, component_context) {
	if (is_throwing_error) {
		if (previous_effect === null) {
			is_throwing_error = false;
		}

		if (should_rethrow_error(effect)) {
			throw error;
		}

		return;
	}

	if (previous_effect !== null) {
		is_throwing_error = true;
	}

	if (
		!DEV ||
		component_context === null ||
		!(error instanceof Error) ||
		handled_errors.has(error)
	) {
		propagate_error(error, effect);
		return;
	}

	handled_errors.add(error);

	const component_stack = [];

	const effect_name = effect.fn?.name;

	if (effect_name) {
		component_stack.push(effect_name);
	}

	/** @type {ComponentContext | null} */
	let current_context = component_context;

	while (current_context !== null) {
		if (DEV) {
			/** @type {string} */
			var filename = current_context.function?.[FILENAME];

			if (filename) {
				const file = filename.split('/').pop();
				component_stack.push(file);
			}
		}

		current_context = current_context.p;
	}

	const indent = /Firefox/.test(navigator.userAgent) ? '  ' : '\t';
	define_property(error, 'message', {
		value: error.message + `\n${component_stack.map((name) => `\n${indent}in ${name}`).join('')}\n`
	});
	define_property(error, 'component_stack', {
		value: component_stack
	});

	const stack = error.stack;

	// Filter out internal files from callstack
	if (stack) {
		const lines = stack.split('\n');
		const new_lines = [];
		for (let i = 0; i < lines.length; i++) {
			const line = lines[i];
			if (line.includes('svelte/src/internal')) {
				continue;
			}
			new_lines.push(line);
		}
		define_property(error, 'stack', {
			value: new_lines.join('\n')
		});
	}

	propagate_error(error, effect);

	if (should_rethrow_error(effect)) {
		throw error;
	}
}

/**
 * @param {Value} signal
 * @param {Effect} effect
 * @param {number} [depth]
 */
function schedule_possible_effect_self_invalidation(signal, effect, depth = 0) {
	var reactions = signal.reactions;
	if (reactions === null) return;

	for (var i = 0; i < reactions.length; i++) {
		var reaction = reactions[i];
		if ((reaction.f & DERIVED) !== 0) {
			schedule_possible_effect_self_invalidation(
				/** @type {Derived} */ (reaction),
				effect,
				depth + 1
			);
		} else if (effect === reaction) {
			if (depth === 0) {
				set_signal_status(reaction, DIRTY);
			} else if ((reaction.f & CLEAN) !== 0) {
				set_signal_status(reaction, MAYBE_DIRTY);
			}
			schedule_effect(/** @type {Effect} */ (reaction));
		}
	}
}

/**
 * @template V
 * @param {Reaction} reaction
 * @returns {V}
 */
export function update_reaction(reaction) {
	var previous_deps = new_deps;
	var previous_skipped_deps = skipped_deps;
	var previous_untracked_writes = untracked_writes;
	var previous_reaction = active_reaction;
	var previous_skip_reaction = skip_reaction;
	var prev_derived_sources = derived_sources;
	var previous_component_context = component_context;
	var previous_untracking = untracking;
	var flags = reaction.f;

	new_deps = /** @type {null | Value[]} */ (null);
	skipped_deps = 0;
	untracked_writes = null;
	active_reaction = (flags & (BRANCH_EFFECT | ROOT_EFFECT)) === 0 ? reaction : null;
	// prettier-ignore
	skip_reaction =
		(flags & UNOWNED) !== 0 &&
		(!is_flushing_effect ||
			// If we were previously not in a reactive context and we're reading an unowned derived
			// that was created inside another reaction, then we don't fully know the real owner and thus
			// we need to skip adding any reactions for this unowned
				((previous_reaction === null || previous_untracking) &&
				/** @type {Derived} */ (reaction).parent !== null));

	derived_sources = null;
	set_component_context(reaction.ctx);
	untracking = false;
	read_version++;

	try {
		reaction.f |= REACTION_IS_UPDATING;
		var result = /** @type {Function} */ (0, reaction.fn)();
		var deps = reaction.deps;

		if (new_deps !== null) {
			var i;

			remove_reactions(reaction, skipped_deps);

			if (deps !== null && skipped_deps > 0) {
				deps.length = skipped_deps + new_deps.length;
				for (i = 0; i < new_deps.length; i++) {
					deps[skipped_deps + i] = new_deps[i];
				}
			} else {
				reaction.deps = deps = new_deps;
			}

			if (!skip_reaction) {
				for (i = skipped_deps; i < deps.length; i++) {
					(deps[i].reactions ??= []).push(reaction);
				}
			}
		} else if (deps !== null && skipped_deps < deps.length) {
			remove_reactions(reaction, skipped_deps);
			deps.length = skipped_deps;
		}

		// If we're inside an effect and we have untracked writes, then we need to
		// ensure that if any of those untracked writes result in re-invalidation
		// of the current effect, then that happens accordingly
		if (
			is_runes() &&
			untracked_writes !== null &&
			(reaction.f & (DERIVED | MAYBE_DIRTY | DIRTY)) === 0
		) {
			for (i = 0; i < /** @type {Source[]} */ (untracked_writes).length; i++) {
				schedule_possible_effect_self_invalidation(
					untracked_writes[i],
					/** @type {Effect} */ (reaction)
				);
			}
		}

		// If we are returning to an previous reaction then
		// we need to increment the read version to ensure that
		// any dependencies in this reaction aren't marked with
		// the same version
		if (previous_reaction !== null) {
			read_version++;
		}

		return result;
	} finally {
		reaction.f ^= REACTION_IS_UPDATING;
		new_deps = previous_deps;
		skipped_deps = previous_skipped_deps;
		untracked_writes = previous_untracked_writes;
		active_reaction = previous_reaction;
		skip_reaction = previous_skip_reaction;
		derived_sources = prev_derived_sources;
		set_component_context(previous_component_context);
		untracking = previous_untracking;
	}
}

/**
 * @template V
 * @param {Reaction} signal
 * @param {Value<V>} dependency
 * @returns {void}
 */
function remove_reaction(signal, dependency) {
	let reactions = dependency.reactions;
	if (reactions !== null) {
		var index = index_of.call(reactions, signal);
		if (index !== -1) {
			var new_length = reactions.length - 1;
			if (new_length === 0) {
				reactions = dependency.reactions = null;
			} else {
				// Swap with last element and then remove.
				reactions[index] = reactions[new_length];
				reactions.pop();
			}
		}
	}
	// If the derived has no reactions, then we can disconnect it from the graph,
	// allowing it to either reconnect in the future, or be GC'd by the VM.
	if (
		reactions === null &&
		(dependency.f & DERIVED) !== 0 &&
		// Destroying a child effect while updating a parent effect can cause a dependency to appear
		// to be unused, when in fact it is used by the currently-updating parent. Checking `new_deps`
		// allows us to skip the expensive work of disconnecting and immediately reconnecting it
		(new_deps === null || !new_deps.includes(dependency))
	) {
		set_signal_status(dependency, MAYBE_DIRTY);
		// If we are working with a derived that is owned by an effect, then mark it as being
		// disconnected.
		if ((dependency.f & (UNOWNED | DISCONNECTED)) === 0) {
			dependency.f ^= DISCONNECTED;
		}
		// Disconnect any reactions owned by this reaction
		destroy_derived_effects(/** @type {Derived} **/ (dependency));
		remove_reactions(/** @type {Derived} **/ (dependency), 0);
	}
}

/**
 * @param {Reaction} signal
 * @param {number} start_index
 * @returns {void}
 */
export function remove_reactions(signal, start_index) {
	var dependencies = signal.deps;
	if (dependencies === null) return;

	for (var i = start_index; i < dependencies.length; i++) {
		remove_reaction(signal, dependencies[i]);
	}
}

/**
 * @param {Effect} effect
 * @returns {void}
 */
export function update_effect(effect) {
	var flags = effect.f;

	if ((flags & DESTROYED) !== 0) {
		return;
	}

	set_signal_status(effect, CLEAN);

	var previous_effect = active_effect;
	var previous_component_context = component_context;

	active_effect = effect;

	if (DEV) {
		var previous_component_fn = dev_current_component_function;
		set_dev_current_component_function(effect.component_function);
	}

	try {
		if ((flags & BLOCK_EFFECT) !== 0) {
			destroy_block_effect_children(effect);
		} else {
			destroy_effect_children(effect);
		}

		execute_effect_teardown(effect);
		var teardown = update_reaction(effect);
		effect.teardown = typeof teardown === 'function' ? teardown : null;
		effect.wv = write_version;

		var deps = effect.deps;

		// In DEV, we need to handle a case where $inspect.trace() might
		// incorrectly state a source dependency has not changed when it has.
		// That's beacuse that source was changed by the same effect, causing
		// the versions to match. We can avoid this by incrementing the version
		if (DEV && tracing_mode_flag && (effect.f & DIRTY) !== 0 && deps !== null) {
			for (let i = 0; i < deps.length; i++) {
				var dep = deps[i];
				if (dep.trace_need_increase) {
					dep.wv = increment_write_version();
					dep.trace_need_increase = undefined;
					dep.trace_v = undefined;
				}
			}
		}

		if (DEV) {
			dev_effect_stack.push(effect);
		}
	} catch (error) {
		handle_error(error, effect, previous_effect, previous_component_context || effect.ctx);
	} finally {
		active_effect = previous_effect;

		if (DEV) {
			set_dev_current_component_function(previous_component_fn);
		}
	}
}

function log_effect_stack() {
	// eslint-disable-next-line no-console
	console.error(
		'Last ten effects were: ',
		dev_effect_stack.slice(-10).map((d) => d.fn)
	);
	dev_effect_stack = [];
}

function infinite_loop_guard() {
	if (flush_count > 1000) {
		flush_count = 0;
		try {
			e.effect_update_depth_exceeded();
		} catch (error) {
			if (DEV) {
				// stack is garbage, ignore. Instead add a console.error message.
				define_property(error, 'stack', {
					value: ''
				});
			}
			// Try and handle the error so it can be caught at a boundary, that's
			// if there's an effect available from when it was last scheduled
			if (last_scheduled_effect !== null) {
				if (DEV) {
					try {
						handle_error(error, last_scheduled_effect, null, null);
					} catch (e) {
						// Only log the effect stack if the error is re-thrown
						log_effect_stack();
						throw e;
					}
				} else {
					handle_error(error, last_scheduled_effect, null, null);
				}
			} else {
				if (DEV) {
					log_effect_stack();
				}
				throw error;
			}
		}
	}
	flush_count++;
}

/**
 * @param {Array<Effect>} root_effects
 * @returns {void}
 */
function flush_queued_root_effects(root_effects) {
	var length = root_effects.length;
	if (length === 0) {
		return;
	}
	infinite_loop_guard();

	var previously_flushing_effect = is_flushing_effect;
	is_flushing_effect = true;

	try {
		for (var i = 0; i < length; i++) {
			var effect = root_effects[i];

			if ((effect.f & CLEAN) === 0) {
				effect.f ^= CLEAN;
			}

			/** @type {Effect[]} */
			var collected_effects = [];

			process_effects(effect, collected_effects);
			flush_queued_effects(collected_effects);
		}
	} finally {
		is_flushing_effect = previously_flushing_effect;
	}
}

/**
 * @param {Array<Effect>} effects
 * @returns {void}
 */
function flush_queued_effects(effects) {
	var length = effects.length;
	if (length === 0) return;

	for (var i = 0; i < length; i++) {
		var effect = effects[i];

		if ((effect.f & (DESTROYED | INERT)) === 0) {
			try {
				if (check_dirtiness(effect)) {
					update_effect(effect);

					// Effects with no dependencies or teardown do not get added to the effect tree.
					// Deferred effects (e.g. `$effect(...)`) _are_ added to the tree because we
					// don't know if we need to keep them until they are executed. Doing the check
					// here (rather than in `update_effect`) allows us to skip the work for
					// immediate effects.
					if (effect.deps === null && effect.first === null && effect.nodes_start === null) {
						if (effect.teardown === null) {
							// remove this effect from the graph
							unlink_effect(effect);
						} else {
							// keep the effect in the graph, but free up some memory
							effect.fn = null;
						}
					}
				}
			} catch (error) {
				handle_error(error, effect, null, effect.ctx);
			}
		}
	}
}

function flush_deferred() {
	is_micro_task_queued = false;

	if (flush_count > 1001) {
		return;
	}

	const previous_queued_root_effects = queued_root_effects;
	queued_root_effects = [];
	flush_queued_root_effects(previous_queued_root_effects);

	if (!is_micro_task_queued) {
		flush_count = 0;
		last_scheduled_effect = null;

		if (DEV) {
			dev_effect_stack = [];
		}
	}
}

/**
 * @param {Effect} signal
 * @returns {void}
 */
export function schedule_effect(signal) {
	if (scheduler_mode === FLUSH_MICROTASK) {
		if (!is_micro_task_queued) {
			is_micro_task_queued = true;
			queueMicrotask(flush_deferred);
		}
	}

	last_scheduled_effect = signal;

	var effect = signal;

	while (effect.parent !== null) {
		effect = effect.parent;
		var flags = effect.f;

		if ((flags & (ROOT_EFFECT | BRANCH_EFFECT)) !== 0) {
			if ((flags & CLEAN) === 0) return;
			effect.f ^= CLEAN;
		}
	}

	queued_root_effects.push(effect);
}

/**
 *
 * This function both runs render effects and collects user effects in topological order
 * from the starting effect passed in. Effects will be collected when they match the filtered
 * bitwise flag passed in only. The collected effects array will be populated with all the user
 * effects to be flushed.
 *
 * @param {Effect} effect
 * @param {Effect[]} collected_effects
 * @returns {void}
 */
function process_effects(effect, collected_effects) {
	var current_effect = effect.first;
	var effects = [];
	suspended = false;

	main_loop: while (current_effect !== null) {
		var flags = current_effect.f;
		var is_branch = (flags & BRANCH_EFFECT) !== 0;
		var is_skippable_branch = is_branch && (flags & CLEAN) !== 0;
		var sibling = current_effect.next;

		if (!is_skippable_branch && (flags & INERT) === 0) {
			// We only want to skip suspended effects if they are not branches or block effects,
			// with the exception of template effects, which are technically block effects but also
			// have a special flag `TEMPLATE_EFFECT` that we can use to identify them
			var skip_suspended =
				suspended &&
				(flags & BRANCH_EFFECT) === 0 &&
				((flags & BLOCK_EFFECT) === 0 || (flags & TEMPLATE_EFFECT) !== 0);

			if ((flags & RENDER_EFFECT) !== 0) {
				if ((flags & BOUNDARY_EFFECT) !== 0) {
					suspended = (flags & BOUNDARY_SUSPENDED) !== 0;
				} else if (is_branch) {
					if (!suspended) {
						current_effect.f ^= CLEAN;
					}
				} else if (!skip_suspended) {
					try {
						if (check_dirtiness(current_effect)) {
							update_effect(current_effect);
						}
					} catch (error) {
						handle_error(error, current_effect, null, current_effect.ctx);
					}
				}

				var child = current_effect.first;

				if (child !== null) {
					current_effect = child;
					continue;
				}
			} else if ((flags & EFFECT) !== 0 && !skip_suspended) {
				effects.push(current_effect);
			}
		}

		if (sibling === null) {
			let parent = current_effect.parent;

			while (parent !== null) {
				if (effect === parent) {
					break main_loop;
				}

				if ((parent.f & BOUNDARY_EFFECT) !== 0) {
					let boundary = parent.parent;
					while (boundary !== null && (boundary.f & BOUNDARY_EFFECT) === 0) {
						boundary = boundary.parent;
					}

					suspended = boundary === null ? false : (boundary.f & BOUNDARY_SUSPENDED) !== 0;
				}

				var parent_sibling = parent.next;
				if (parent_sibling !== null) {
					current_effect = parent_sibling;
					continue main_loop;
				}
				parent = parent.parent;
			}
		}

		current_effect = sibling;
	}

	// We might be dealing with many effects here, far more than can be spread into
	// an array push call (callstack overflow). So let's deal with each effect in a loop.
	for (var i = 0; i < effects.length; i++) {
		child = effects[i];
		collected_effects.push(child);
		process_effects(child, collected_effects);
	}
}

/**
 * Internal version of `flushSync` with the option to not flush previous effects.
 * Returns the result of the passed function, if given.
 * @param {() => any} [fn]
 * @returns {any}
 */
export function flush_sync(fn) {
	var previous_scheduler_mode = scheduler_mode;
	var previous_queued_root_effects = queued_root_effects;

	try {
		infinite_loop_guard();

		/** @type {Effect[]} */
		const root_effects = [];

		scheduler_mode = FLUSH_SYNC;
		queued_root_effects = root_effects;
		is_micro_task_queued = false;

		flush_queued_root_effects(previous_queued_root_effects);

		var result = fn?.();

		flush_boundary_micro_tasks();
		flush_post_micro_tasks();
		flush_idle_tasks();
		if (queued_root_effects.length > 0 || root_effects.length > 0) {
			flush_sync();
		}

		flush_count = 0;
		last_scheduled_effect = null;
		if (DEV) {
			dev_effect_stack = [];
		}

		return result;
	} finally {
		scheduler_mode = previous_scheduler_mode;
		queued_root_effects = previous_queued_root_effects;
	}
}

/**
 * Returns a promise that resolves once any pending state changes have been applied.
 * @returns {Promise<void>}
 */
export async function tick() {
	await Promise.resolve();
	// By calling flush_sync we guarantee that any pending state changes are applied after one tick.
	// TODO look into whether we can make flushing subsequent updates synchronously in the future.
	flush_sync();
}

/**
 * @template V
 * @param {Value<V>} signal
 * @returns {V}
 */
export function get(signal) {
	var flags = signal.f;
	var is_derived = (flags & DERIVED) !== 0;

	// If the derived is destroyed, just execute it again without retaining
	// its memoisation properties as the derived is stale
	if (is_derived && (flags & DESTROYED) !== 0) {
		var value = execute_derived(/** @type {Derived} */ (signal));
		// Ensure the derived remains destroyed
		destroy_derived(/** @type {Derived} */ (signal));
		return value;
	}

	if (captured_signals !== null) {
		captured_signals.add(signal);
	}

	// Register the dependency on the current reaction signal.
	if (active_reaction !== null && !untracking) {
		if (derived_sources !== null && derived_sources.includes(signal)) {
			e.state_unsafe_local_read();
		}

		var deps = active_reaction.deps;

		if ((active_reaction.f & REACTION_IS_UPDATING) !== 0) {
			// we're in the effect init/update cycle
			if (signal.rv < read_version) {
				signal.rv = read_version;

				// If the signal is accessing the same dependencies in the same
				// order as it did last time, increment `skipped_deps`
				// rather than updating `new_deps`, which creates GC cost
				if (new_deps === null && deps !== null && deps[skipped_deps] === signal) {
					skipped_deps++;
				} else if (new_deps === null) {
					new_deps = [signal];
				} else {
					new_deps.push(signal);
				}
			}
		} else {
			// we're adding a dependency outside the init/update cycle
			// (i.e. after an `await`)
			// TODO we probably want to disable this for user effects,
			// otherwise it's a breaking change, albeit a desirable one?
			if (deps === null) {
				deps = [signal];
			} else if (!deps.includes(signal)) {
				deps.push(signal);
			}

			if (signal.reactions === null) {
				signal.reactions = [active_reaction];
			} else if (!signal.reactions.includes(active_reaction)) {
				signal.reactions.push(active_reaction);
			}
		}
	} else if (
		is_derived &&
		/** @type {Derived} */ (signal).deps === null &&
		/** @type {Derived} */ (signal).effects === null
	) {
		var derived = /** @type {Derived} */ (signal);
		var parent = derived.parent;

		if (parent !== null) {
			// If the derived is owned by another derived then mark it as unowned
			// as the derived value might have been referenced in a different context
			// since and thus its parent might not be its true owner anymore
			if ((parent.f & UNOWNED) === 0) {
				derived.f ^= UNOWNED;
			}
		}
	}

	if (is_derived) {
		derived = /** @type {Derived} */ (signal);

		if (check_dirtiness(derived)) {
			update_derived(derived);
		}
	}

	if (
		DEV &&
		tracing_mode_flag &&
		tracing_expressions !== null &&
		active_reaction !== null &&
		tracing_expressions.reaction === active_reaction
	) {
		// Used when mapping state between special blocks like `each`
		if (signal.debug) {
			signal.debug();
		} else if (signal.created) {
			var entry = tracing_expressions.entries.get(signal);

			if (entry === undefined) {
				entry = { read: [] };
				tracing_expressions.entries.set(signal, entry);
			}

			entry.read.push(get_stack('TracedAt'));
		}
	}

	return signal.v;
}

/**
 * Like `get`, but checks for `undefined`. Used for `var` declarations because they can be accessed before being declared
 * @template V
 * @param {Value<V> | undefined} signal
 * @returns {V | undefined}
 */
export function safe_get(signal) {
	return signal && get(signal);
}

/**
 * Capture an array of all the signals that are read when `fn` is called
 * @template T
 * @param {() => T} fn
 */
export function capture_signals(fn) {
	var previous_captured_signals = captured_signals;
	captured_signals = new Set();

	var captured = captured_signals;
	var signal;

	try {
		untrack(fn);
		if (previous_captured_signals !== null) {
			for (signal of captured_signals) {
				previous_captured_signals.add(signal);
			}
		}
	} finally {
		captured_signals = previous_captured_signals;
	}

	return captured;
}

/**
 * Invokes a function and captures all signals that are read during the invocation,
 * then invalidates them.
 * @param {() => any} fn
 */
export function invalidate_inner_signals(fn) {
	var captured = capture_signals(() => untrack(fn));

	for (var signal of captured) {
		// Go one level up because derived signals created as part of props in legacy mode
		if ((signal.f & LEGACY_DERIVED_PROP) !== 0) {
			for (const dep of /** @type {Derived} */ (signal).deps || []) {
				if ((dep.f & DERIVED) === 0) {
					// Use internal_set instead of set here and below to avoid mutation validation
					internal_set(dep, dep.v);
				}
			}
		} else {
			internal_set(signal, signal.v);
		}
	}
}

/**
 * When used inside a [`$derived`](https://svelte.dev/docs/svelte/$derived) or [`$effect`](https://svelte.dev/docs/svelte/$effect),
 * any state read inside `fn` will not be treated as a dependency.
 *
 * ```ts
 * $effect(() => {
 *   // this will run when `data` changes, but not when `time` changes
 *   save(data, {
 *     timestamp: untrack(() => time)
 *   });
 * });
 * ```
 * @template T
 * @param {() => T} fn
 * @returns {T}
 */
export function untrack(fn) {
	var previous_untracking = untracking;
	try {
		untracking = true;
		return fn();
	} finally {
		untracking = previous_untracking;
	}
}

const STATUS_MASK = ~(DIRTY | MAYBE_DIRTY | CLEAN);

/**
 * @param {Signal} signal
 * @param {number} status
 * @returns {void}
 */
export function set_signal_status(signal, status) {
	signal.f = (signal.f & STATUS_MASK) | status;
}

/**
 * @param {Record<string, unknown>} obj
 * @param {string[]} keys
 * @returns {Record<string, unknown>}
 */
export function exclude_from_object(obj, keys) {
	/** @type {Record<string, unknown>} */
	var result = {};

	for (var key in obj) {
		if (!keys.includes(key)) {
			result[key] = obj[key];
		}
	}

	return result;
}

/**
 * Possibly traverse an object and read all its properties so that they're all reactive in case this is `$state`.
 * Does only check first level of an object for performance reasons (heuristic should be good for 99% of all cases).
 * @param {any} value
 * @returns {void}
 */
export function deep_read_state(value) {
	if (typeof value !== 'object' || !value || value instanceof EventTarget) {
		return;
	}

	if (STATE_SYMBOL in value) {
		deep_read(value);
	} else if (!Array.isArray(value)) {
		for (let key in value) {
			const prop = value[key];
			if (typeof prop === 'object' && prop && STATE_SYMBOL in prop) {
				deep_read(prop);
			}
		}
	}
}

/**
 * Deeply traverse an object and read all its properties
 * so that they're all reactive in case this is `$state`
 * @param {any} value
 * @param {Set<any>} visited
 * @returns {void}
 */
export function deep_read(value, visited = new Set()) {
	if (
		typeof value === 'object' &&
		value !== null &&
		// We don't want to traverse DOM elements
		!(value instanceof EventTarget) &&
		!visited.has(value)
	) {
		visited.add(value);
		// When working with a possible SvelteDate, this
		// will ensure we capture changes to it.
		if (value instanceof Date) {
			value.getTime();
		}
		for (let key in value) {
			try {
				deep_read(value[key], visited);
			} catch (e) {
				// continue
			}
		}
		const proto = get_prototype_of(value);
		if (
			proto !== Object.prototype &&
			proto !== Array.prototype &&
			proto !== Map.prototype &&
			proto !== Set.prototype &&
			proto !== Date.prototype
		) {
			const descriptors = get_descriptors(proto);
			for (let key in descriptors) {
				const get = descriptors[key].get;
				if (get) {
					try {
						get.call(value);
					} catch (e) {
						// continue
					}
				}
			}
		}
	}
}<|MERGE_RESOLUTION|>--- conflicted
+++ resolved
@@ -44,9 +44,6 @@
 import { FILENAME } from '../../constants.js';
 import { tracing_mode_flag } from '../flags/index.js';
 import { tracing_expressions, get_stack } from './dev/tracing.js';
-<<<<<<< HEAD
-=======
-import { is_pending_boundary } from './dom/blocks/boundary.js';
 import {
 	component_context,
 	dev_current_component_function,
@@ -54,7 +51,6 @@
 	set_component_context,
 	set_dev_current_component_function
 } from './context.js';
->>>>>>> a6d3f859
 
 const FLUSH_MICROTASK = 0;
 const FLUSH_SYNC = 1;
