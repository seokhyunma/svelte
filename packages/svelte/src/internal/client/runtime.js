/** @import { ComponentContext, Derived, Effect, Reaction, Signal, Source, Value } from '#client' */
import { DEV } from 'esm-env';
import { define_property, get_descriptors, get_prototype_of, index_of } from '../shared/utils.js';
import {
	destroy_block_effect_children,
	destroy_effect_children,
	execute_effect_teardown,
	unlink_effect
} from './reactivity/effects.js';
import {
	EFFECT,
	RENDER_EFFECT,
	DIRTY,
	MAYBE_DIRTY,
	CLEAN,
	DERIVED,
	UNOWNED,
	DESTROYED,
	INERT,
	BRANCH_EFFECT,
	STATE_SYMBOL,
	BLOCK_EFFECT,
	ROOT_EFFECT,
	LEGACY_DERIVED_PROP,
	DISCONNECTED,
	BOUNDARY_EFFECT,
	REACTION_IS_UPDATING
} from './constants.js';
import {
	flush_idle_tasks,
	flush_boundary_micro_tasks,
	flush_post_micro_tasks
} from './dom/task.js';
import { internal_set } from './reactivity/sources.js';
import {
	destroy_derived_effects,
	from_async_derived,
	recent_async_deriveds,
	update_derived
} from './reactivity/deriveds.js';
import * as e from './errors.js';
import { FILENAME } from '../../constants.js';
import { tracing_mode_flag } from '../flags/index.js';
import { tracing_expressions, get_stack } from './dev/tracing.js';
import {
	component_context,
	dev_current_component_function,
	is_runes,
	set_component_context,
	set_dev_current_component_function
} from './context.js';
import { Boundary } from './dom/blocks/boundary.js';
import * as w from './warnings.js';

const FLUSH_MICROTASK = 0;
const FLUSH_SYNC = 1;
// Used for DEV time error handling
/** @param {WeakSet<Error>} value */
const handled_errors = new WeakSet();
export let is_throwing_error = false;

// Used for controlling the flush of effects.
let scheduler_mode = FLUSH_MICROTASK;
// Used for handling scheduling
let is_micro_task_queued = false;

/** @type {Effect | null} */
let last_scheduled_effect = null;

export let is_flushing_effect = false;
export let is_destroying_effect = false;

/** @param {boolean} value */
export function set_is_flushing_effect(value) {
	is_flushing_effect = value;
}

/** @param {boolean} value */
export function set_is_destroying_effect(value) {
	is_destroying_effect = value;
}

// Handle effect queues

/** @type {Effect[]} */
let queued_root_effects = [];

let flush_count = 0;
/** @type {Effect[]} Stack of effects, dev only */
let dev_effect_stack = [];
// Handle signal reactivity tree dependencies and reactions

/** @type {null | Reaction} */
export let active_reaction = null;

export let untracking = false;

/** @param {null | Reaction} reaction */
export function set_active_reaction(reaction) {
	active_reaction = reaction;
}

/** @type {null | Effect} */
export let active_effect = null;

/** @param {null | Effect} effect */
export function set_active_effect(effect) {
	active_effect = effect;
}

// TODO remove this, once we're satisfied that we're not leaking context
/* @__PURE__ */
setInterval(() => {
	if (active_effect !== null || active_reaction !== null) {
		// eslint-disable-next-line no-debugger
		debugger;
	}
});

/**
 * When sources are created within a derived, we record them so that we can safely allow
 * local mutations to these sources without the side-effect error being invoked unnecessarily.
 * @type {null | Source[]}
 */
export let derived_sources = null;

/**
 * @param {Source[] | null} sources
 */
export function set_derived_sources(sources) {
	derived_sources = sources;
}

/**
 * The dependencies of the reaction that is currently being executed. In many cases,
 * the dependencies are unchanged between runs, and so this will be `null` unless
 * and until a new dependency is accessed — we track this via `skipped_deps`
 * @type {null | Value[]}
 */
export let new_deps = null;

let skipped_deps = 0;

/**
 * Tracks writes that the effect it's executed in doesn't listen to yet,
 * so that the dependency can be added to the effect later on if it then reads it
 * @type {null | Source[]}
 */
export let untracked_writes = null;

/** @param {null | Source[]} value */
export function set_untracked_writes(value) {
	untracked_writes = value;
}

/**
 * @type {number} Used by sources and deriveds for handling updates.
 * Version starts from 1 so that unowned deriveds differentiate between a created effect and a run one for tracing
 **/
let write_version = 1;

/** @type {number} Used to version each read of a source of derived to avoid duplicating depedencies inside a reaction */
let read_version = 0;

// If we are working with a get() chain that has no active container,
// to prevent memory leaks, we skip adding the reaction.
export let skip_reaction = false;
// Handle collecting all signals which are read during a specific time frame
/** @type {Set<Value> | null} */
export let captured_signals = null;

/** @param {Set<Value> | null} value */
export function set_captured_signals(value) {
	captured_signals = value;
}

export function increment_write_version() {
	return ++write_version;
}

/**
 * Determines whether a derived or effect is dirty.
 * If it is MAYBE_DIRTY, will set the status to CLEAN
 * @param {Reaction} reaction
 * @returns {boolean}
 */
export function check_dirtiness(reaction) {
	var flags = reaction.f;

	if ((flags & DIRTY) !== 0) {
		return true;
	}

	if ((flags & MAYBE_DIRTY) !== 0) {
		var dependencies = reaction.deps;
		var is_unowned = (flags & UNOWNED) !== 0;

		if (dependencies !== null) {
			var i;
			var dependency;
			var is_disconnected = (flags & DISCONNECTED) !== 0;
			var is_unowned_connected = is_unowned && active_effect !== null && !skip_reaction;
			var length = dependencies.length;

			// If we are working with a disconnected or an unowned signal that is now connected (due to an active effect)
<<<<<<< HEAD
			// then we need to re-connect the reaction to the dependency, unless the effect has already been destroyed
			// (which can happen if the derived is read by an async derived)
			if (
				(is_disconnected || is_unowned_connected) &&
				(active_effect === null || (active_effect.f & DESTROYED) === 0)
			) {
=======
			// then we need to re-connect the reaction to the dependency
			if (is_disconnected || is_unowned_connected) {
				var derived = /** @type {Derived} */ (reaction);
				var parent = derived.parent;

>>>>>>> 85f83ec4
				for (i = 0; i < length; i++) {
					dependency = dependencies[i];

					// We always re-add all reactions (even duplicates) if the derived was
					// previously disconnected, however we don't if it was unowned as we
					// de-duplicate dependencies in that case
					if (is_disconnected || !dependency?.reactions?.includes(derived)) {
						(dependency.reactions ??= []).push(derived);
					}
				}

				if (is_disconnected) {
					derived.f ^= DISCONNECTED;
				}
				// If the unowned derived is now fully connected to the graph again (it's unowned and reconnected, has a parent
				// and the parent is not unowned), then we can mark it as connected again, removing the need for the unowned
				// flag
				if (is_unowned_connected && parent !== null && (parent.f & UNOWNED) === 0) {
					derived.f ^= UNOWNED;
				}
			}

			for (i = 0; i < length; i++) {
				dependency = dependencies[i];

				if (check_dirtiness(/** @type {Derived} */ (dependency))) {
					update_derived(/** @type {Derived} */ (dependency));
				}

				if (dependency.wv > reaction.wv) {
					return true;
				}
			}
		}

		// Unowned signals should never be marked as clean unless they
		// are used within an active_effect without skip_reaction
		if (!is_unowned || (active_effect !== null && !skip_reaction)) {
			set_signal_status(reaction, CLEAN);
		}
	}

	return false;
}

/**
 * @param {unknown} error
 * @param {Effect} effect
 */
function propagate_error(error, effect) {
	var boundary = effect.b;

	while (boundary !== null) {
		if (!boundary.inert) {
			try {
				boundary.error(error);
				return;
			} catch {
				boundary.inert = true;
			}
		}

		boundary = boundary.parent;
	}

	is_throwing_error = false;
	throw error;
}

/**
 * @param {Effect} effect
 */
function should_rethrow_error(effect) {
	return (effect.f & DESTROYED) === 0 && (effect.parent === null || !effect.b || effect.b.inert);
}

export function reset_is_throwing_error() {
	is_throwing_error = false;
}

/**
 * @param {unknown} error
 * @param {Effect} effect
 * @param {Effect | null} previous_effect
 * @param {ComponentContext | null} component_context
 */
export function handle_error(error, effect, previous_effect, component_context) {
	if (is_throwing_error) {
		if (previous_effect === null) {
			is_throwing_error = false;
		}

		if (should_rethrow_error(effect)) {
			throw error;
		}

		return;
	}

	if (previous_effect !== null) {
		is_throwing_error = true;
	}

	if (
		!DEV ||
		component_context === null ||
		!(error instanceof Error) ||
		handled_errors.has(error)
	) {
		propagate_error(error, effect);
		return;
	}

	handled_errors.add(error);

	const component_stack = [];

	const effect_name = effect.fn?.name;

	if (effect_name) {
		component_stack.push(effect_name);
	}

	/** @type {ComponentContext | null} */
	let current_context = component_context;

	while (current_context !== null) {
		if (DEV) {
			/** @type {string} */
			var filename = current_context.function?.[FILENAME];

			if (filename) {
				const file = filename.split('/').pop();
				component_stack.push(file);
			}
		}

		current_context = current_context.p;
	}

	const indent = /Firefox/.test(navigator.userAgent) ? '  ' : '\t';
	define_property(error, 'message', {
		value: error.message + `\n${component_stack.map((name) => `\n${indent}in ${name}`).join('')}\n`
	});
	define_property(error, 'component_stack', {
		value: component_stack
	});

	const stack = error.stack;

	// Filter out internal files from callstack
	if (stack) {
		const lines = stack.split('\n');
		const new_lines = [];
		for (let i = 0; i < lines.length; i++) {
			const line = lines[i];
			if (line.includes('svelte/src/internal')) {
				continue;
			}
			new_lines.push(line);
		}
		define_property(error, 'stack', {
			value: new_lines.join('\n')
		});
	}

	propagate_error(error, effect);

	if (should_rethrow_error(effect)) {
		throw error;
	}
}

/**
 * @param {Value} signal
 * @param {Effect} effect
 * @param {number} [depth]
 */
function schedule_possible_effect_self_invalidation(signal, effect, depth = 0) {
	var reactions = signal.reactions;
	if (reactions === null) return;

	for (var i = 0; i < reactions.length; i++) {
		var reaction = reactions[i];
		if ((reaction.f & DERIVED) !== 0) {
			schedule_possible_effect_self_invalidation(
				/** @type {Derived} */ (reaction),
				effect,
				depth + 1
			);
		} else if (effect === reaction) {
			if (depth === 0) {
				set_signal_status(reaction, DIRTY);
			} else if ((reaction.f & CLEAN) !== 0) {
				set_signal_status(reaction, MAYBE_DIRTY);
			}
			schedule_effect(/** @type {Effect} */ (reaction));
		}
	}
}

/**
 * @template V
 * @param {Reaction} reaction
 * @returns {V}
 */
export function update_reaction(reaction) {
	var previous_deps = new_deps;
	var previous_skipped_deps = skipped_deps;
	var previous_untracked_writes = untracked_writes;
	var previous_reaction = active_reaction;
	var previous_skip_reaction = skip_reaction;
	var prev_derived_sources = derived_sources;
	var previous_component_context = component_context;
	var previous_untracking = untracking;
	var flags = reaction.f;

	new_deps = /** @type {null | Value[]} */ (null);
	skipped_deps = 0;
	untracked_writes = null;
	active_reaction = (flags & (BRANCH_EFFECT | ROOT_EFFECT)) === 0 ? reaction : null;
	skip_reaction =
		(flags & UNOWNED) !== 0 &&
		(!is_flushing_effect || previous_reaction === null || previous_untracking);

	derived_sources = null;
	set_component_context(reaction.ctx);
	untracking = false;
	read_version++;

	try {
		reaction.f |= REACTION_IS_UPDATING;
		var result = /** @type {Function} */ (0, reaction.fn)();
		var deps = reaction.deps;

		if (new_deps !== null) {
			var i;

			remove_reactions(reaction, skipped_deps);

			if (deps !== null && skipped_deps > 0) {
				deps.length = skipped_deps + new_deps.length;
				for (i = 0; i < new_deps.length; i++) {
					deps[skipped_deps + i] = new_deps[i];
				}
			} else {
				reaction.deps = deps = new_deps;
			}

			if (!skip_reaction) {
				for (i = skipped_deps; i < deps.length; i++) {
					(deps[i].reactions ??= []).push(reaction);
				}
			}
		} else if (deps !== null && skipped_deps < deps.length) {
			remove_reactions(reaction, skipped_deps);
			deps.length = skipped_deps;
		}

		// If we're inside an effect and we have untracked writes, then we need to
		// ensure that if any of those untracked writes result in re-invalidation
		// of the current effect, then that happens accordingly
		if (
			is_runes() &&
			untracked_writes !== null &&
			(reaction.f & (DERIVED | MAYBE_DIRTY | DIRTY)) === 0
		) {
			for (i = 0; i < /** @type {Source[]} */ (untracked_writes).length; i++) {
				schedule_possible_effect_self_invalidation(
					untracked_writes[i],
					/** @type {Effect} */ (reaction)
				);
			}
		}

		// If we are returning to an previous reaction then
		// we need to increment the read version to ensure that
		// any dependencies in this reaction aren't marked with
		// the same version
		if (previous_reaction !== null) {
			read_version++;
		}

		return result;
	} finally {
		reaction.f ^= REACTION_IS_UPDATING;
		new_deps = previous_deps;
		skipped_deps = previous_skipped_deps;
		untracked_writes = previous_untracked_writes;
		active_reaction = previous_reaction;
		skip_reaction = previous_skip_reaction;
		derived_sources = prev_derived_sources;
		set_component_context(previous_component_context);
		untracking = previous_untracking;
	}
}

/**
 * @template V
 * @param {Reaction} signal
 * @param {Value<V>} dependency
 * @returns {void}
 */
function remove_reaction(signal, dependency) {
	let reactions = dependency.reactions;
	if (reactions !== null) {
		var index = index_of.call(reactions, signal);
		if (index !== -1) {
			var new_length = reactions.length - 1;
			if (new_length === 0) {
				reactions = dependency.reactions = null;
			} else {
				// Swap with last element and then remove.
				reactions[index] = reactions[new_length];
				reactions.pop();
			}
		}
	}

	// If the derived has no reactions, then we can disconnect it from the graph,
	// allowing it to either reconnect in the future, or be GC'd by the VM.
	if (
		reactions === null &&
		(dependency.f & DERIVED) !== 0 &&
		// Destroying a child effect while updating a parent effect can cause a dependency to appear
		// to be unused, when in fact it is used by the currently-updating parent. Checking `new_deps`
		// allows us to skip the expensive work of disconnecting and immediately reconnecting it
		(new_deps === null || !new_deps.includes(dependency))
	) {
		set_signal_status(dependency, MAYBE_DIRTY);
		// If we are working with a derived that is owned by an effect, then mark it as being
		// disconnected.
		if ((dependency.f & (UNOWNED | DISCONNECTED)) === 0) {
			dependency.f ^= DISCONNECTED;
		}
		// Disconnect any reactions owned by this reaction
		destroy_derived_effects(/** @type {Derived} **/ (dependency));
		remove_reactions(/** @type {Derived} **/ (dependency), 0);
	}
}

/**
 * @param {Reaction} signal
 * @param {number} start_index
 * @returns {void}
 */
export function remove_reactions(signal, start_index) {
	var dependencies = signal.deps;
	if (dependencies === null) return;

	for (var i = start_index; i < dependencies.length; i++) {
		remove_reaction(signal, dependencies[i]);
	}
}

/**
 * @param {Effect} effect
 * @returns {void}
 */
export function update_effect(effect) {
	var flags = effect.f;

	if ((flags & DESTROYED) !== 0) {
		return;
	}

	set_signal_status(effect, CLEAN);

	var previous_effect = active_effect;
	var previous_component_context = component_context;

	active_effect = effect;

	if (DEV) {
		var previous_component_fn = dev_current_component_function;
		set_dev_current_component_function(effect.component_function);
	}

	try {
		if ((flags & BLOCK_EFFECT) !== 0) {
			destroy_block_effect_children(effect);
		} else {
			destroy_effect_children(effect);
		}

		execute_effect_teardown(effect);
		var teardown = update_reaction(effect);
		effect.teardown = typeof teardown === 'function' ? teardown : null;
		effect.wv = write_version;

		var deps = effect.deps;

		// In DEV, we need to handle a case where $inspect.trace() might
		// incorrectly state a source dependency has not changed when it has.
		// That's beacuse that source was changed by the same effect, causing
		// the versions to match. We can avoid this by incrementing the version
		if (DEV && tracing_mode_flag && (effect.f & DIRTY) !== 0 && deps !== null) {
			for (let i = 0; i < deps.length; i++) {
				var dep = deps[i];
				if (dep.trace_need_increase) {
					dep.wv = increment_write_version();
					dep.trace_need_increase = undefined;
					dep.trace_v = undefined;
				}
			}
		}

		if (DEV) {
			dev_effect_stack.push(effect);
		}
	} catch (error) {
		handle_error(error, effect, previous_effect, previous_component_context || effect.ctx);
	} finally {
		active_effect = previous_effect;

		if (DEV) {
			set_dev_current_component_function(previous_component_fn);
		}
	}
}

function log_effect_stack() {
	// eslint-disable-next-line no-console
	console.error(
		'Last ten effects were: ',
		dev_effect_stack.slice(-10).map((d) => d.fn)
	);
	dev_effect_stack = [];
}

function infinite_loop_guard() {
	if (flush_count > 1000) {
		flush_count = 0;
		try {
			e.effect_update_depth_exceeded();
		} catch (error) {
			if (DEV) {
				// stack is garbage, ignore. Instead add a console.error message.
				define_property(error, 'stack', {
					value: ''
				});
			}
			// Try and handle the error so it can be caught at a boundary, that's
			// if there's an effect available from when it was last scheduled
			if (last_scheduled_effect !== null) {
				if (DEV) {
					try {
						handle_error(error, last_scheduled_effect, null, null);
					} catch (e) {
						// Only log the effect stack if the error is re-thrown
						log_effect_stack();
						throw e;
					}
				} else {
					handle_error(error, last_scheduled_effect, null, null);
				}
			} else {
				if (DEV) {
					log_effect_stack();
				}
				throw error;
			}
		}
	}
	flush_count++;
}

/**
 * @param {Array<Effect>} root_effects
 * @returns {void}
 */
function flush_queued_root_effects(root_effects) {
	var length = root_effects.length;
	if (length === 0) {
		return;
	}
	infinite_loop_guard();

	var previously_flushing_effect = is_flushing_effect;
	is_flushing_effect = true;

	try {
		for (var i = 0; i < length; i++) {
			var effect = root_effects[i];

			if ((effect.f & CLEAN) === 0) {
				effect.f ^= CLEAN;
			}

			var collected_effects = process_effects(effect);
			flush_queued_effects(collected_effects);
		}
	} finally {
		is_flushing_effect = previously_flushing_effect;
	}
}

/**
 * @param {Array<Effect>} effects
 * @returns {void}
 */
function flush_queued_effects(effects) {
	var length = effects.length;
	if (length === 0) return;

	for (var i = 0; i < length; i++) {
		var effect = effects[i];

		if ((effect.f & (DESTROYED | INERT)) === 0) {
			try {
				if (check_dirtiness(effect)) {
					update_effect(effect);

					// Effects with no dependencies or teardown do not get added to the effect tree.
					// Deferred effects (e.g. `$effect(...)`) _are_ added to the tree because we
					// don't know if we need to keep them until they are executed. Doing the check
					// here (rather than in `update_effect`) allows us to skip the work for
					// immediate effects.
					if (effect.deps === null && effect.first === null && effect.nodes_start === null) {
						if (effect.teardown === null) {
							// remove this effect from the graph
							unlink_effect(effect);
						} else {
							// keep the effect in the graph, but free up some memory
							effect.fn = null;
						}
					}
				}
			} catch (error) {
				handle_error(error, effect, null, effect.ctx);
			}
		}
	}
}

function flush_deferred() {
	is_micro_task_queued = false;

	if (flush_count > 1001) {
		return;
	}

	const previous_queued_root_effects = queued_root_effects;
	queued_root_effects = [];
	flush_queued_root_effects(previous_queued_root_effects);

	if (!is_micro_task_queued) {
		flush_count = 0;
		last_scheduled_effect = null;

		if (DEV) {
			dev_effect_stack = [];
		}
	}
}

/**
 * @param {Effect} signal
 * @returns {void}
 */
export function schedule_effect(signal) {
	if (scheduler_mode === FLUSH_MICROTASK) {
		if (!is_micro_task_queued) {
			is_micro_task_queued = true;
			queueMicrotask(flush_deferred);
		}
	}

	last_scheduled_effect = signal;

	var effect = signal;

	while (effect.parent !== null) {
		effect = effect.parent;
		var flags = effect.f;

		if ((flags & (ROOT_EFFECT | BRANCH_EFFECT)) !== 0) {
			if ((flags & CLEAN) === 0) return;
			effect.f ^= CLEAN;
		}
	}

	queued_root_effects.push(effect);
}

/**
 *
 * This function both runs render effects and collects user effects in topological order
 * from the starting effect passed in. Effects will be collected when they match the filtered
 * bitwise flag passed in only. The collected effects array will be populated with all the user
 * effects to be flushed.
 *
 * @param {Effect} effect
<<<<<<< HEAD
 * @param {Effect[]} collected_effects
 * @param {Boundary} [boundary]
 * @returns {void}
 */
function process_effects(effect, collected_effects, boundary) {
	var current_effect = effect.first;
=======
 * @returns {Effect[]}
 */
function process_effects(effect) {
	/** @type {Effect[]} */
>>>>>>> 85f83ec4
	var effects = [];

	var current_effect = effect.first;

	main_loop: while (current_effect !== null) {
		var flags = current_effect.f;
		var is_branch = (flags & BRANCH_EFFECT) !== 0;
		var is_skippable_branch = is_branch && (flags & CLEAN) !== 0;
		var sibling = current_effect.next;

		if (!is_skippable_branch && (flags & INERT) === 0) {
<<<<<<< HEAD
			if (boundary !== undefined && (flags & (BLOCK_EFFECT | BRANCH_EFFECT)) === 0) {
				// Inside a boundary, defer everything except block/branch effects
				boundary.add_effect(current_effect);
			} else if ((flags & BOUNDARY_EFFECT) !== 0) {
				var b = /** @type {Boundary} */ (current_effect.b);

				process_effects(current_effect, collected_effects, b);

				if (!b.suspended) {
					// no more async work to happen
					b.commit();
				}
			} else if ((flags & RENDER_EFFECT) !== 0) {
				if (is_branch) {
					current_effect.f ^= CLEAN;
				} else {
					// Ensure we set the effect to be the active reaction
					// to ensure that unowned deriveds are correctly tracked
					// because we're flushing the current effect
					var previous_active_reaction = active_reaction;
					try {
						active_reaction = current_effect;
						if (check_dirtiness(current_effect)) {
							update_effect(current_effect);
						}
					} catch (error) {
						handle_error(error, current_effect, null, current_effect.ctx);
					} finally {
						active_reaction = previous_active_reaction;
=======
			if ((flags & EFFECT) !== 0) {
				effects.push(current_effect);
			} else if (is_branch) {
				current_effect.f ^= CLEAN;
			} else {
				// Ensure we set the effect to be the active reaction
				// to ensure that unowned deriveds are correctly tracked
				// because we're flushing the current effect
				var previous_active_reaction = active_reaction;
				try {
					active_reaction = current_effect;
					if (check_dirtiness(current_effect)) {
						update_effect(current_effect);
>>>>>>> 85f83ec4
					}
				} catch (error) {
					handle_error(error, current_effect, null, current_effect.ctx);
				} finally {
					active_reaction = previous_active_reaction;
				}
			}

			var child = current_effect.first;

			if (child !== null) {
				current_effect = child;
				continue;
			}
		}

		if (sibling === null) {
			let parent = current_effect.parent;

			while (parent !== null) {
				if (effect === parent) {
					break main_loop;
				}

				var parent_sibling = parent.next;
				if (parent_sibling !== null) {
					current_effect = parent_sibling;
					continue main_loop;
				}
				parent = parent.parent;
			}
		}

		current_effect = sibling;
	}

	return effects;
}

/**
 * Internal version of `flushSync` with the option to not flush previous effects.
 * Returns the result of the passed function, if given.
 * @param {() => any} [fn]
 * @returns {any}
 */
export function flush_sync(fn) {
	var previous_scheduler_mode = scheduler_mode;
	var previous_queued_root_effects = queued_root_effects;

	try {
		infinite_loop_guard();

		/** @type {Effect[]} */
		const root_effects = [];

		scheduler_mode = FLUSH_SYNC;
		queued_root_effects = root_effects;
		is_micro_task_queued = false;

		flush_queued_root_effects(previous_queued_root_effects);

		var result = fn?.();

		flush_boundary_micro_tasks();
		flush_post_micro_tasks();
		flush_idle_tasks();
		if (queued_root_effects.length > 0 || root_effects.length > 0) {
			flush_sync();
		}

		flush_count = 0;
		last_scheduled_effect = null;
		if (DEV) {
			dev_effect_stack = [];
		}

		return result;
	} finally {
		scheduler_mode = previous_scheduler_mode;
		queued_root_effects = previous_queued_root_effects;
	}
}

/**
 * Returns a promise that resolves once any pending state changes have been applied.
 * @returns {Promise<void>}
 */
export async function tick() {
	await Promise.resolve();
	// By calling flush_sync we guarantee that any pending state changes are applied after one tick.
	// TODO look into whether we can make flushing subsequent updates synchronously in the future.
	flush_sync();
}

/**
 * @template V
 * @param {Value<V>} signal
 * @returns {V}
 */
export function get(signal) {
	var flags = signal.f;
	var is_derived = (flags & DERIVED) !== 0;

	if (captured_signals !== null) {
		captured_signals.add(signal);
	}

	// Register the dependency on the current reaction signal.
	if (active_reaction !== null && !untracking) {
		if (derived_sources !== null && derived_sources.includes(signal)) {
			e.state_unsafe_local_read();
		}
<<<<<<< HEAD

		// if we're in a derived that is being read inside an _async_ derived,
		// it's possible that the effect was already destroyed. In this case,
		// we don't add the dependency, because that would create a memory leak
		var destroyed = active_effect !== null && (active_effect.f & DESTROYED) !== 0;

		if (!destroyed) {
			var deps = active_reaction.deps;

			if ((active_reaction.f & REACTION_IS_UPDATING) !== 0) {
				// we're in the effect init/update cycle
				if (signal.rv < read_version) {
					signal.rv = read_version;

					// If the signal is accessing the same dependencies in the same
					// order as it did last time, increment `skipped_deps`
					// rather than updating `new_deps`, which creates GC cost
					if (new_deps === null && deps !== null && deps[skipped_deps] === signal) {
						skipped_deps++;
					} else if (new_deps === null) {
						new_deps = [signal];
					} else {
						new_deps.push(signal);
					}
				}
			} else {
				// we're adding a dependency outside the init/update cycle
				// (i.e. after an `await`)
				(active_reaction.deps ??= []).push(signal);

				var reactions = signal.reactions;

				if (reactions === null) {
					signal.reactions = [active_reaction];
				} else if (!reactions.includes(active_reaction)) {
					reactions.push(active_reaction);
				}
=======
		var deps = active_reaction.deps;
		if (signal.rv < read_version) {
			signal.rv = read_version;
			// If the signal is accessing the same dependencies in the same
			// order as it did last time, increment `skipped_deps`
			// rather than updating `new_deps`, which creates GC cost
			if (new_deps === null && deps !== null && deps[skipped_deps] === signal) {
				skipped_deps++;
			} else if (new_deps === null) {
				new_deps = [signal];
			} else if (!skip_reaction || !new_deps.includes(signal)) {
				// Normally we can push duplicated dependencies to `new_deps`, but if we're inside
				// an unowned derived because skip_reaction is true, then we need to ensure that
				// we don't have duplicates
				new_deps.push(signal);
>>>>>>> 85f83ec4
			}
		}
	} else if (
		is_derived &&
		/** @type {Derived} */ (signal).deps === null &&
		/** @type {Derived} */ (signal).effects === null
	) {
		var derived = /** @type {Derived} */ (signal);
		var parent = derived.parent;

		if (parent !== null && (parent.f & UNOWNED) === 0) {
			// If the derived is owned by another derived then mark it as unowned
			// as the derived value might have been referenced in a different context
			// since and thus its parent might not be its true owner anymore
			derived.f ^= UNOWNED;
		}
	}

	if (is_derived) {
		derived = /** @type {Derived} */ (signal);

		if (check_dirtiness(derived)) {
			update_derived(derived);
		}
	}

	if (DEV) {
		if (from_async_derived) {
			var tracking = (from_async_derived.f & REACTION_IS_UPDATING) !== 0;
			var was_read = from_async_derived.deps !== null && from_async_derived.deps.includes(signal);

			if (!tracking && !was_read) {
				w.await_reactivity_loss();
			}
		}

		if (
			tracing_mode_flag &&
			tracing_expressions !== null &&
			active_reaction !== null &&
			tracing_expressions.reaction === active_reaction
		) {
			// Used when mapping state between special blocks like `each`
			if (signal.debug) {
				signal.debug();
			} else if (signal.created) {
				var entry = tracing_expressions.entries.get(signal);

				if (entry === undefined) {
					entry = { read: [] };
					tracing_expressions.entries.set(signal, entry);
				}

				entry.read.push(get_stack('TracedAt'));
			}
		}

		recent_async_deriveds.delete(signal);
	}

	return signal.v;
}

/**
 * Like `get`, but checks for `undefined`. Used for `var` declarations because they can be accessed before being declared
 * @template V
 * @param {Value<V> | undefined} signal
 * @returns {V | undefined}
 */
export function safe_get(signal) {
	return signal && get(signal);
}

/**
 * Capture an array of all the signals that are read when `fn` is called
 * @template T
 * @param {() => T} fn
 */
export function capture_signals(fn) {
	var previous_captured_signals = captured_signals;
	captured_signals = new Set();

	var captured = captured_signals;
	var signal;

	try {
		untrack(fn);
		if (previous_captured_signals !== null) {
			for (signal of captured_signals) {
				previous_captured_signals.add(signal);
			}
		}
	} finally {
		captured_signals = previous_captured_signals;
	}

	return captured;
}

/**
 * Invokes a function and captures all signals that are read during the invocation,
 * then invalidates them.
 * @param {() => any} fn
 */
export function invalidate_inner_signals(fn) {
	var captured = capture_signals(() => untrack(fn));

	for (var signal of captured) {
		// Go one level up because derived signals created as part of props in legacy mode
		if ((signal.f & LEGACY_DERIVED_PROP) !== 0) {
			for (const dep of /** @type {Derived} */ (signal).deps || []) {
				if ((dep.f & DERIVED) === 0) {
					// Use internal_set instead of set here and below to avoid mutation validation
					internal_set(dep, dep.v);
				}
			}
		} else {
			internal_set(signal, signal.v);
		}
	}
}

/**
 * When used inside a [`$derived`](https://svelte.dev/docs/svelte/$derived) or [`$effect`](https://svelte.dev/docs/svelte/$effect),
 * any state read inside `fn` will not be treated as a dependency.
 *
 * ```ts
 * $effect(() => {
 *   // this will run when `data` changes, but not when `time` changes
 *   save(data, {
 *     timestamp: untrack(() => time)
 *   });
 * });
 * ```
 * @template T
 * @param {() => T} fn
 * @returns {T}
 */
export function untrack(fn) {
	var previous_untracking = untracking;
	try {
		untracking = true;
		return fn();
	} finally {
		untracking = previous_untracking;
	}
}

const STATUS_MASK = ~(DIRTY | MAYBE_DIRTY | CLEAN);

/**
 * @param {Signal} signal
 * @param {number} status
 * @returns {void}
 */
export function set_signal_status(signal, status) {
	signal.f = (signal.f & STATUS_MASK) | status;
}

/**
 * @param {Record<string, unknown>} obj
 * @param {string[]} keys
 * @returns {Record<string, unknown>}
 */
export function exclude_from_object(obj, keys) {
	/** @type {Record<string, unknown>} */
	var result = {};

	for (var key in obj) {
		if (!keys.includes(key)) {
			result[key] = obj[key];
		}
	}

	return result;
}

/**
 * Possibly traverse an object and read all its properties so that they're all reactive in case this is `$state`.
 * Does only check first level of an object for performance reasons (heuristic should be good for 99% of all cases).
 * @param {any} value
 * @returns {void}
 */
export function deep_read_state(value) {
	if (typeof value !== 'object' || !value || value instanceof EventTarget) {
		return;
	}

	if (STATE_SYMBOL in value) {
		deep_read(value);
	} else if (!Array.isArray(value)) {
		for (let key in value) {
			const prop = value[key];
			if (typeof prop === 'object' && prop && STATE_SYMBOL in prop) {
				deep_read(prop);
			}
		}
	}
}

/**
 * Deeply traverse an object and read all its properties
 * so that they're all reactive in case this is `$state`
 * @param {any} value
 * @param {Set<any>} visited
 * @returns {void}
 */
export function deep_read(value, visited = new Set()) {
	if (
		typeof value === 'object' &&
		value !== null &&
		// We don't want to traverse DOM elements
		!(value instanceof EventTarget) &&
		!visited.has(value)
	) {
		visited.add(value);
		// When working with a possible SvelteDate, this
		// will ensure we capture changes to it.
		if (value instanceof Date) {
			value.getTime();
		}
		for (let key in value) {
			try {
				deep_read(value[key], visited);
			} catch (e) {
				// continue
			}
		}
		const proto = get_prototype_of(value);
		if (
			proto !== Object.prototype &&
			proto !== Array.prototype &&
			proto !== Map.prototype &&
			proto !== Set.prototype &&
			proto !== Date.prototype
		) {
			const descriptors = get_descriptors(proto);
			for (let key in descriptors) {
				const get = descriptors[key].get;
				if (get) {
					try {
						get.call(value);
					} catch (e) {
						// continue
					}
				}
			}
		}
	}
}<|MERGE_RESOLUTION|>--- conflicted
+++ resolved
@@ -203,20 +203,15 @@
 			var length = dependencies.length;
 
 			// If we are working with a disconnected or an unowned signal that is now connected (due to an active effect)
-<<<<<<< HEAD
 			// then we need to re-connect the reaction to the dependency, unless the effect has already been destroyed
 			// (which can happen if the derived is read by an async derived)
 			if (
 				(is_disconnected || is_unowned_connected) &&
 				(active_effect === null || (active_effect.f & DESTROYED) === 0)
 			) {
-=======
-			// then we need to re-connect the reaction to the dependency
-			if (is_disconnected || is_unowned_connected) {
 				var derived = /** @type {Derived} */ (reaction);
 				var parent = derived.parent;
 
->>>>>>> 85f83ec4
 				for (i = 0; i < length; i++) {
 					dependency = dependencies[i];
 
@@ -810,20 +805,12 @@
  * effects to be flushed.
  *
  * @param {Effect} effect
-<<<<<<< HEAD
- * @param {Effect[]} collected_effects
+ * @param {Effect[]} effects
  * @param {Boundary} [boundary]
- * @returns {void}
- */
-function process_effects(effect, collected_effects, boundary) {
+ * @returns {Effect[]}
+ */
+function process_effects(effect, effects = [], boundary) {
 	var current_effect = effect.first;
-=======
- * @returns {Effect[]}
- */
-function process_effects(effect) {
-	/** @type {Effect[]} */
->>>>>>> 85f83ec4
-	var effects = [];
 
 	var current_effect = effect.first;
 
@@ -834,14 +821,13 @@
 		var sibling = current_effect.next;
 
 		if (!is_skippable_branch && (flags & INERT) === 0) {
-<<<<<<< HEAD
 			if (boundary !== undefined && (flags & (BLOCK_EFFECT | BRANCH_EFFECT)) === 0) {
 				// Inside a boundary, defer everything except block/branch effects
 				boundary.add_effect(current_effect);
 			} else if ((flags & BOUNDARY_EFFECT) !== 0) {
 				var b = /** @type {Boundary} */ (current_effect.b);
 
-				process_effects(current_effect, collected_effects, b);
+				process_effects(current_effect, effects, b);
 
 				if (!b.suspended) {
 					// no more async work to happen
@@ -864,8 +850,16 @@
 						handle_error(error, current_effect, null, current_effect.ctx);
 					} finally {
 						active_reaction = previous_active_reaction;
-=======
-			if ((flags & EFFECT) !== 0) {
+					}
+				}
+
+				var child = current_effect.first;
+
+				if (child !== null) {
+					current_effect = child;
+					continue;
+				}
+			} else if ((flags & EFFECT) !== 0) {
 				effects.push(current_effect);
 			} else if (is_branch) {
 				current_effect.f ^= CLEAN;
@@ -878,7 +872,6 @@
 					active_reaction = current_effect;
 					if (check_dirtiness(current_effect)) {
 						update_effect(current_effect);
->>>>>>> 85f83ec4
 					}
 				} catch (error) {
 					handle_error(error, current_effect, null, current_effect.ctx);
@@ -991,7 +984,6 @@
 		if (derived_sources !== null && derived_sources.includes(signal)) {
 			e.state_unsafe_local_read();
 		}
-<<<<<<< HEAD
 
 		// if we're in a derived that is being read inside an _async_ derived,
 		// it's possible that the effect was already destroyed. In this case,
@@ -1013,7 +1005,10 @@
 						skipped_deps++;
 					} else if (new_deps === null) {
 						new_deps = [signal];
-					} else {
+					} else if (!skip_reaction || !new_deps.includes(signal)) {
+						// Normally we can push duplicated dependencies to `new_deps`, but if we're inside
+						// an unowned derived because skip_reaction is true, then we need to ensure that
+						// we don't have duplicates
 						new_deps.push(signal);
 					}
 				}
@@ -1029,23 +1024,6 @@
 				} else if (!reactions.includes(active_reaction)) {
 					reactions.push(active_reaction);
 				}
-=======
-		var deps = active_reaction.deps;
-		if (signal.rv < read_version) {
-			signal.rv = read_version;
-			// If the signal is accessing the same dependencies in the same
-			// order as it did last time, increment `skipped_deps`
-			// rather than updating `new_deps`, which creates GC cost
-			if (new_deps === null && deps !== null && deps[skipped_deps] === signal) {
-				skipped_deps++;
-			} else if (new_deps === null) {
-				new_deps = [signal];
-			} else if (!skip_reaction || !new_deps.includes(signal)) {
-				// Normally we can push duplicated dependencies to `new_deps`, but if we're inside
-				// an unowned derived because skip_reaction is true, then we need to ensure that
-				// we don't have duplicates
-				new_deps.push(signal);
->>>>>>> 85f83ec4
 			}
 		}
 	} else if (
