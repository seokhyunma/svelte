/** @import { ComponentContext, Derived, Effect, Reaction, Signal, Source, Value } from '#client' */
import { DEV } from 'esm-env';
import { define_property, get_descriptors, get_prototype_of, index_of } from '../shared/utils.js';
import {
	destroy_block_effect_children,
	destroy_effect_children,
	execute_effect_teardown,
	unlink_effect
} from './reactivity/effects.js';
import {
	EFFECT,
	DIRTY,
	MAYBE_DIRTY,
	CLEAN,
	DERIVED,
	UNOWNED,
	DESTROYED,
	INERT,
	BRANCH_EFFECT,
	STATE_SYMBOL,
	BLOCK_EFFECT,
	ROOT_EFFECT,
	LEGACY_DERIVED_PROP,
	DISCONNECTED,
	BOUNDARY_EFFECT,
	REACTION_IS_UPDATING,
	EFFECT_ASYNC
} from './constants.js';
import {
	flush_idle_tasks,
	flush_boundary_micro_tasks,
	flush_post_micro_tasks
} from './dom/task.js';
import { changeset, internal_set } from './reactivity/sources.js';
import {
	destroy_derived_effects,
	from_async_derived,
	recent_async_deriveds,
	update_derived
} from './reactivity/deriveds.js';
import * as e from './errors.js';
import { FILENAME } from '../../constants.js';
import { tracing_mode_flag } from '../flags/index.js';
import { tracing_expressions, get_stack } from './dev/tracing.js';
import {
	component_context,
	dev_current_component_function,
	is_runes,
	set_component_context,
	set_dev_current_component_function
} from './context.js';
import { active_fork, Boundary, Fork, set_active_fork } from './dom/blocks/boundary.js';
import * as w from './warnings.js';
import { is_firefox } from './dom/operations.js';

const FLUSH_MICROTASK = 0;
const FLUSH_SYNC = 1;
// Used for DEV time error handling
/** @param {WeakSet<Error>} value */
const handled_errors = new WeakSet();
export let is_throwing_error = false;

// Used for controlling the flush of effects.
let scheduler_mode = FLUSH_MICROTASK;
// Used for handling scheduling
let is_micro_task_queued = false;

/** @type {Effect | null} */
let last_scheduled_effect = null;

export let is_flushing_effect = false;
export let is_destroying_effect = false;

/** @param {boolean} value */
export function set_is_flushing_effect(value) {
	is_flushing_effect = value;
}

/** @param {boolean} value */
export function set_is_destroying_effect(value) {
	is_destroying_effect = value;
}

// Handle effect queues

/** @type {Effect[]} */
let queued_root_effects = [];

let flush_count = 0;
/** @type {Effect[]} Stack of effects, dev only */
let dev_effect_stack = [];
// Handle signal reactivity tree dependencies and reactions

/** @type {null | Reaction} */
export let active_reaction = null;

export let untracking = false;

/** @param {null | Reaction} reaction */
export function set_active_reaction(reaction) {
	active_reaction = reaction;
}

/** @type {null | Effect} */
export let active_effect = null;

/** @param {null | Effect} effect */
export function set_active_effect(effect) {
	active_effect = effect;
}

// TODO remove this, once we're satisfied that we're not leaking context
/* @__PURE__ */
setInterval(() => {
	if (active_effect !== null || active_reaction !== null) {
		// eslint-disable-next-line no-debugger
		debugger;
	}
});

/**
 * When sources are created within a derived, we record them so that we can safely allow
 * local mutations to these sources without the side-effect error being invoked unnecessarily.
 * @type {null | Source[]}
 */
export let derived_sources = null;

/**
 * @param {Source[] | null} sources
 */
export function set_derived_sources(sources) {
	derived_sources = sources;
}

/**
 * The dependencies of the reaction that is currently being executed. In many cases,
 * the dependencies are unchanged between runs, and so this will be `null` unless
 * and until a new dependency is accessed — we track this via `skipped_deps`
 * @type {null | Value[]}
 */
export let new_deps = null;

let skipped_deps = 0;

/**
 * Tracks writes that the effect it's executed in doesn't listen to yet,
 * so that the dependency can be added to the effect later on if it then reads it
 * @type {null | Source[]}
 */
export let untracked_writes = null;

/** @param {null | Source[]} value */
export function set_untracked_writes(value) {
	untracked_writes = value;
}

/**
 * @type {number} Used by sources and deriveds for handling updates.
 * Version starts from 1 so that unowned deriveds differentiate between a created effect and a run one for tracing
 **/
let write_version = 1;

/** @type {number} Used to version each read of a source of derived to avoid duplicating depedencies inside a reaction */
let read_version = 0;

// If we are working with a get() chain that has no active container,
// to prevent memory leaks, we skip adding the reaction.
export let skip_reaction = false;
// Handle collecting all signals which are read during a specific time frame
/** @type {Set<Value> | null} */
export let captured_signals = null;

/** @param {Set<Value> | null} value */
export function set_captured_signals(value) {
	captured_signals = value;
}

export function increment_write_version() {
	return ++write_version;
}

/**
 * Determines whether a derived or effect is dirty.
 * If it is MAYBE_DIRTY, will set the status to CLEAN
 * @param {Reaction} reaction
 * @returns {boolean}
 */
export function check_dirtiness(reaction) {
	var flags = reaction.f;

	if ((flags & DIRTY) !== 0) {
		return true;
	}

	if ((flags & MAYBE_DIRTY) !== 0) {
		var dependencies = reaction.deps;
		var is_unowned = (flags & UNOWNED) !== 0;

		if (dependencies !== null) {
			var i;
			var dependency;
			var is_disconnected = (flags & DISCONNECTED) !== 0;
			var is_unowned_connected = is_unowned && active_effect !== null && !skip_reaction;
			var length = dependencies.length;

			// If we are working with a disconnected or an unowned signal that is now connected (due to an active effect)
			// then we need to re-connect the reaction to the dependency, unless the effect has already been destroyed
			// (which can happen if the derived is read by an async derived)
			if (
				(is_disconnected || is_unowned_connected) &&
				(active_effect === null || (active_effect.f & DESTROYED) === 0)
			) {
				var derived = /** @type {Derived} */ (reaction);
				var parent = derived.parent;

				for (i = 0; i < length; i++) {
					dependency = dependencies[i];

					// We always re-add all reactions (even duplicates) if the derived was
					// previously disconnected, however we don't if it was unowned as we
					// de-duplicate dependencies in that case
					if (is_disconnected || !dependency?.reactions?.includes(derived)) {
						(dependency.reactions ??= []).push(derived);
					}
				}

				if (is_disconnected) {
					derived.f ^= DISCONNECTED;
				}
				// If the unowned derived is now fully connected to the graph again (it's unowned and reconnected, has a parent
				// and the parent is not unowned), then we can mark it as connected again, removing the need for the unowned
				// flag
				if (is_unowned_connected && parent !== null && (parent.f & UNOWNED) === 0) {
					derived.f ^= UNOWNED;
				}
			}

			for (i = 0; i < length; i++) {
				dependency = dependencies[i];

				if (check_dirtiness(/** @type {Derived} */ (dependency))) {
					update_derived(/** @type {Derived} */ (dependency));
				}

				if (dependency.wv > reaction.wv) {
					return true;
				}
			}
		}

		// Unowned signals should never be marked as clean unless they
		// are used within an active_effect without skip_reaction
		if (!is_unowned || (active_effect !== null && !skip_reaction)) {
			set_signal_status(reaction, CLEAN);
		}
	}

	return false;
}

/**
 * @param {unknown} error
 * @param {Effect} effect
 */
function propagate_error(error, effect) {
	var boundary = effect.b;

	while (boundary !== null) {
		if (!boundary.inert) {
			try {
				boundary.error(error);
				return;
			} catch {
				boundary.inert = true;
			}
		}

		boundary = boundary.parent;
	}

	is_throwing_error = false;
	throw error;
}

/**
 * @param {Effect} effect
 */
function should_rethrow_error(effect) {
	return (effect.f & DESTROYED) === 0 && (effect.parent === null || !effect.b || effect.b.inert);
}

export function reset_is_throwing_error() {
	is_throwing_error = false;
}

/**
 * @param {unknown} error
 * @param {Effect} effect
 * @param {Effect | null} previous_effect
 * @param {ComponentContext | null} component_context
 */
export function handle_error(error, effect, previous_effect, component_context) {
	if (is_throwing_error) {
		if (previous_effect === null) {
			is_throwing_error = false;
		}

		if (should_rethrow_error(effect)) {
			throw error;
		}

		return;
	}

	if (previous_effect !== null) {
		is_throwing_error = true;
	}

	if (
		!DEV ||
		component_context === null ||
		!(error instanceof Error) ||
		handled_errors.has(error)
	) {
		propagate_error(error, effect);
		return;
	}

	handled_errors.add(error);

	const component_stack = [];

	const effect_name = effect.fn?.name;

	if (effect_name) {
		component_stack.push(effect_name);
	}

	/** @type {ComponentContext | null} */
	let current_context = component_context;

	while (current_context !== null) {
		if (DEV) {
			/** @type {string} */
			var filename = current_context.function?.[FILENAME];

			if (filename) {
				const file = filename.split('/').pop();
				component_stack.push(file);
			}
		}

		current_context = current_context.p;
	}

	const indent = is_firefox ? '  ' : '\t';
	define_property(error, 'message', {
		value: error.message + `\n${component_stack.map((name) => `\n${indent}in ${name}`).join('')}\n`
	});
	define_property(error, 'component_stack', {
		value: component_stack
	});

	const stack = error.stack;

	// Filter out internal files from callstack
	if (stack) {
		const lines = stack.split('\n');
		const new_lines = [];
		for (let i = 0; i < lines.length; i++) {
			const line = lines[i];
			if (line.includes('svelte/src/internal')) {
				continue;
			}
			new_lines.push(line);
		}
		define_property(error, 'stack', {
			value: new_lines.join('\n')
		});
	}

	propagate_error(error, effect);

	if (should_rethrow_error(effect)) {
		throw error;
	}
}

/**
 * @param {Value} signal
 * @param {Effect} effect
 * @param {boolean} [root]
 */
function schedule_possible_effect_self_invalidation(signal, effect, root = true) {
	var reactions = signal.reactions;
	if (reactions === null) return;

	for (var i = 0; i < reactions.length; i++) {
		var reaction = reactions[i];
		if ((reaction.f & DERIVED) !== 0) {
			schedule_possible_effect_self_invalidation(/** @type {Derived} */ (reaction), effect, false);
		} else if (effect === reaction) {
			if (root) {
				set_signal_status(reaction, DIRTY);
			} else if ((reaction.f & CLEAN) !== 0) {
				set_signal_status(reaction, MAYBE_DIRTY);
			}
			schedule_effect(/** @type {Effect} */ (reaction));
		}
	}
}

/**
 * @template V
 * @param {Reaction} reaction
 * @returns {V}
 */
export function update_reaction(reaction) {
	var previous_deps = new_deps;
	var previous_skipped_deps = skipped_deps;
	var previous_untracked_writes = untracked_writes;
	var previous_reaction = active_reaction;
	var previous_skip_reaction = skip_reaction;
	var prev_derived_sources = derived_sources;
	var previous_component_context = component_context;
	var previous_untracking = untracking;
	var flags = reaction.f;

	new_deps = /** @type {null | Value[]} */ (null);
	skipped_deps = 0;
	untracked_writes = null;
	active_reaction = (flags & (BRANCH_EFFECT | ROOT_EFFECT)) === 0 ? reaction : null;
	skip_reaction =
		(flags & UNOWNED) !== 0 &&
		(!is_flushing_effect || previous_reaction === null || previous_untracking);

	derived_sources = null;
	set_component_context(reaction.ctx);
	untracking = false;
	read_version++;

	try {
		reaction.f |= REACTION_IS_UPDATING;
		var result = /** @type {Function} */ (0, reaction.fn)();
		var deps = reaction.deps;

		if (new_deps !== null) {
			var i;

			remove_reactions(reaction, skipped_deps);

			if (deps !== null && skipped_deps > 0) {
				deps.length = skipped_deps + new_deps.length;
				for (i = 0; i < new_deps.length; i++) {
					deps[skipped_deps + i] = new_deps[i];
				}
			} else {
				reaction.deps = deps = new_deps;
			}

			if (!skip_reaction) {
				for (i = skipped_deps; i < deps.length; i++) {
					(deps[i].reactions ??= []).push(reaction);
				}
			}
		} else if (deps !== null && skipped_deps < deps.length) {
			remove_reactions(reaction, skipped_deps);
			deps.length = skipped_deps;
		}

		// If we're inside an effect and we have untracked writes, then we need to
		// ensure that if any of those untracked writes result in re-invalidation
		// of the current effect, then that happens accordingly
		if (
			is_runes() &&
			untracked_writes !== null &&
			!untracking &&
			deps !== null &&
			(reaction.f & (DERIVED | MAYBE_DIRTY | DIRTY)) === 0
		) {
			for (i = 0; i < /** @type {Source[]} */ (untracked_writes).length; i++) {
				schedule_possible_effect_self_invalidation(
					untracked_writes[i],
					/** @type {Effect} */ (reaction)
				);
			}
		}

		// If we are returning to an previous reaction then
		// we need to increment the read version to ensure that
		// any dependencies in this reaction aren't marked with
		// the same version
		if (previous_reaction !== null) {
			read_version++;
		}

		return result;
	} finally {
		reaction.f ^= REACTION_IS_UPDATING;
		new_deps = previous_deps;
		skipped_deps = previous_skipped_deps;
		untracked_writes = previous_untracked_writes;
		active_reaction = previous_reaction;
		skip_reaction = previous_skip_reaction;
		derived_sources = prev_derived_sources;
		set_component_context(previous_component_context);
		untracking = previous_untracking;
	}
}

/**
 * @template V
 * @param {Reaction} signal
 * @param {Value<V>} dependency
 * @returns {void}
 */
function remove_reaction(signal, dependency) {
	let reactions = dependency.reactions;
	if (reactions !== null) {
		var index = index_of.call(reactions, signal);
		if (index !== -1) {
			var new_length = reactions.length - 1;
			if (new_length === 0) {
				reactions = dependency.reactions = null;
			} else {
				// Swap with last element and then remove.
				reactions[index] = reactions[new_length];
				reactions.pop();
			}
		}
	}

	// If the derived has no reactions, then we can disconnect it from the graph,
	// allowing it to either reconnect in the future, or be GC'd by the VM.
	if (
		reactions === null &&
		(dependency.f & DERIVED) !== 0 &&
		// Destroying a child effect while updating a parent effect can cause a dependency to appear
		// to be unused, when in fact it is used by the currently-updating parent. Checking `new_deps`
		// allows us to skip the expensive work of disconnecting and immediately reconnecting it
		(new_deps === null || !new_deps.includes(dependency))
	) {
		set_signal_status(dependency, MAYBE_DIRTY);
		// If we are working with a derived that is owned by an effect, then mark it as being
		// disconnected.
		if ((dependency.f & (UNOWNED | DISCONNECTED)) === 0) {
			dependency.f ^= DISCONNECTED;
		}
		// Disconnect any reactions owned by this reaction
		destroy_derived_effects(/** @type {Derived} **/ (dependency));
		remove_reactions(/** @type {Derived} **/ (dependency), 0);
	}
}

/**
 * @param {Reaction} signal
 * @param {number} start_index
 * @returns {void}
 */
export function remove_reactions(signal, start_index) {
	var dependencies = signal.deps;
	if (dependencies === null) return;

	for (var i = start_index; i < dependencies.length; i++) {
		remove_reaction(signal, dependencies[i]);
	}
}

/**
 * @param {Effect} effect
 * @returns {void}
 */
export function update_effect(effect) {
	var flags = effect.f;

	if ((flags & DESTROYED) !== 0) {
		return;
	}

	set_signal_status(effect, CLEAN);

	var previous_effect = active_effect;
	var previous_component_context = component_context;

	active_effect = effect;

	if (DEV) {
		var previous_component_fn = dev_current_component_function;
		set_dev_current_component_function(effect.component_function);
	}

	try {
		if ((flags & BLOCK_EFFECT) !== 0) {
			destroy_block_effect_children(effect);
		} else {
			destroy_effect_children(effect);
		}

		execute_effect_teardown(effect);
		var teardown = update_reaction(effect);
		effect.teardown = typeof teardown === 'function' ? teardown : null;
		effect.wv = write_version;

		var deps = effect.deps;

		// In DEV, we need to handle a case where $inspect.trace() might
		// incorrectly state a source dependency has not changed when it has.
		// That's beacuse that source was changed by the same effect, causing
		// the versions to match. We can avoid this by incrementing the version
		if (DEV && tracing_mode_flag && (effect.f & DIRTY) !== 0 && deps !== null) {
			for (let i = 0; i < deps.length; i++) {
				var dep = deps[i];
				if (dep.trace_need_increase) {
					dep.wv = increment_write_version();
					dep.trace_need_increase = undefined;
					dep.trace_v = undefined;
				}
			}
		}

		if (DEV) {
			dev_effect_stack.push(effect);
		}
	} catch (error) {
		handle_error(error, effect, previous_effect, previous_component_context || effect.ctx);
	} finally {
		active_effect = previous_effect;

		if (DEV) {
			set_dev_current_component_function(previous_component_fn);
		}
	}
}

function log_effect_stack() {
	// eslint-disable-next-line no-console
	console.error(
		'Last ten effects were: ',
		dev_effect_stack.slice(-10).map((d) => d.fn)
	);
	dev_effect_stack = [];
}

function infinite_loop_guard() {
	if (flush_count > 1000) {
		flush_count = 0;
		try {
			e.effect_update_depth_exceeded();
		} catch (error) {
			if (DEV) {
				// stack is garbage, ignore. Instead add a console.error message.
				define_property(error, 'stack', {
					value: ''
				});
			}
			// Try and handle the error so it can be caught at a boundary, that's
			// if there's an effect available from when it was last scheduled
			if (last_scheduled_effect !== null) {
				if (DEV) {
					try {
						handle_error(error, last_scheduled_effect, null, null);
					} catch (e) {
						// Only log the effect stack if the error is re-thrown
						log_effect_stack();
						throw e;
					}
				} else {
					handle_error(error, last_scheduled_effect, null, null);
				}
			} else {
				if (DEV) {
					log_effect_stack();
				}
				throw error;
			}
		}
	}
	flush_count++;
}

/**
 * @param {Array<Effect>} root_effects
 * @returns {void}
 */
function flush_queued_root_effects(root_effects) {
	var length = root_effects.length;
	if (length === 0) {
		return;
	}
	infinite_loop_guard();

	var previously_flushing_effect = is_flushing_effect;
	is_flushing_effect = true;

	try {
		for (var i = 0; i < length; i++) {
			var effect = root_effects[i];

			if ((effect.f & CLEAN) === 0) {
				effect.f ^= CLEAN;
			}

			var collected_effects = process_effects(effect);
			flush_queued_effects(collected_effects);
		}
	} finally {
		is_flushing_effect = previously_flushing_effect;
		changeset.clear();
		set_active_fork(null);
	}
}

/**
 * @param {Array<Effect>} effects
 * @returns {void}
 */
function flush_queued_effects(effects) {
	var length = effects.length;
	if (length === 0) return;

	for (var i = 0; i < length; i++) {
		var effect = effects[i];

		if ((effect.f & (DESTROYED | INERT)) === 0) {
			try {
				if (check_dirtiness(effect)) {
					update_effect(effect);

					// Effects with no dependencies or teardown do not get added to the effect tree.
					// Deferred effects (e.g. `$effect(...)`) _are_ added to the tree because we
					// don't know if we need to keep them until they are executed. Doing the check
					// here (rather than in `update_effect`) allows us to skip the work for
					// immediate effects.
					if (effect.deps === null && effect.first === null && effect.nodes_start === null) {
						if (effect.teardown === null) {
							// remove this effect from the graph
							unlink_effect(effect);
						} else {
							// keep the effect in the graph, but free up some memory
							effect.fn = null;
						}
					}
				}
			} catch (error) {
				handle_error(error, effect, null, effect.ctx);
			}
		}
	}
}

function flush_deferred() {
	is_micro_task_queued = false;

	if (flush_count > 1001) {
		return;
	}

	const previous_queued_root_effects = queued_root_effects;
	queued_root_effects = [];
	flush_queued_root_effects(previous_queued_root_effects);

	if (!is_micro_task_queued) {
		flush_count = 0;
		last_scheduled_effect = null;

		if (DEV) {
			dev_effect_stack = [];
		}
	}
}

/**
 * @param {Effect} signal
 * @returns {void}
 */
export function schedule_effect(signal) {
	if (scheduler_mode === FLUSH_MICROTASK) {
		if (!is_micro_task_queued) {
			is_micro_task_queued = true;
			queueMicrotask(flush_deferred);
		}
	}

	last_scheduled_effect = signal;

	var effect = signal;

	while (effect.parent !== null) {
		effect = effect.parent;
		var flags = effect.f;

		if ((flags & (ROOT_EFFECT | BRANCH_EFFECT)) !== 0) {
			if ((flags & CLEAN) === 0) return;
			effect.f ^= CLEAN;
		}
	}

	queued_root_effects.push(effect);
}

/**
 *
 * This function both runs render effects and collects user effects in topological order
 * from the starting effect passed in. Effects will be collected when they match the filtered
 * bitwise flag passed in only. The collected effects array will be populated with all the user
 * effects to be flushed.
 *
 * @param {Effect} effect
 * @param {Fork} [fork]
 * @returns {Effect[]}
 */
function process_effects(effect, fork) {
	/** @type {Effect[]} */
	var effects = [];

	var current_effect = effect.first;

	main_loop: while (current_effect !== null) {
		var flags = current_effect.f;
		var is_branch = (flags & BRANCH_EFFECT) !== 0;
		var is_skippable_branch = is_branch && (flags & CLEAN) !== 0;
		var sibling = current_effect.next;

		if (!is_skippable_branch && (flags & INERT) === 0) {
<<<<<<< HEAD
			if (fork !== undefined && (flags & (BLOCK_EFFECT | BRANCH_EFFECT)) === 0) {
				if ((current_effect.f & CLEAN) === 0) {
					// Inside a boundary, defer everything except block/branch effects
					fork.add_effect(current_effect);
=======
			if (boundary !== undefined && (flags & (BLOCK_EFFECT | BRANCH_EFFECT | EFFECT_ASYNC)) === 0) {
				// Inside a boundary, defer everything except block/branch effects
				boundary.add_effect(current_effect);
			} else if ((flags & BOUNDARY_EFFECT) !== 0) {
				var b = /** @type {Boundary} */ (current_effect.b);

				process_effects(current_effect, effects, b);

				if (!b.suspended) {
					// no more async work to happen
					b.commit();
				}
			} else if ((flags & RENDER_EFFECT) !== 0) {
				if (is_branch) {
					current_effect.f ^= CLEAN;
				} else {
					// Ensure we set the effect to be the active reaction
					// to ensure that unowned deriveds are correctly tracked
					// because we're flushing the current effect
					var previous_active_reaction = active_reaction;
					try {
						active_reaction = current_effect;
						if (check_dirtiness(current_effect)) {
							update_effect(current_effect);
						}
					} catch (error) {
						handle_error(error, current_effect, null, current_effect.ctx);
					} finally {
						active_reaction = previous_active_reaction;
					}
				}

				var child = current_effect.first;
>>>>>>> 9d7d0453

					// Mark the effect clean, so that `mark_reactions` has the desired outcome
					set_signal_status(current_effect, CLEAN);
				}
			} else if ((flags & BOUNDARY_EFFECT) !== 0) {
				/** @type {Boundary} */ (current_effect.b).fork((fork) => {
					process_effects(/** @type {Effect} */ (current_effect), fork);
				});
			} else if ((flags & EFFECT) !== 0) {
				effects.push(current_effect);
			} else if (is_branch) {
				current_effect.f ^= CLEAN;
			} else {
				// Ensure we set the effect to be the active reaction
				// to ensure that unowned deriveds are correctly tracked
				// because we're flushing the current effect
				var previous_active_reaction = active_reaction;
				try {
					active_reaction = current_effect;
					if (check_dirtiness(current_effect)) {
						update_effect(current_effect);
					}
				} catch (error) {
					handle_error(error, current_effect, null, current_effect.ctx);
				} finally {
					active_reaction = previous_active_reaction;
				}
			}

			var child = current_effect.first;

			if (child !== null) {
				current_effect = child;
				continue;
			}
		}

		if (sibling === null) {
			let parent = current_effect.parent;

			while (parent !== null) {
				if (effect === parent) {
					break main_loop;
				}

				var parent_sibling = parent.next;
				if (parent_sibling !== null) {
					current_effect = parent_sibling;
					continue main_loop;
				}
				parent = parent.parent;
			}
		}

		current_effect = sibling;
	}

	return effects;
}

/**
 * Internal version of `flushSync` with the option to not flush previous effects.
 * Returns the result of the passed function, if given.
 * @param {() => any} [fn]
 * @returns {any}
 */
export function flush_sync(fn) {
	var previous_scheduler_mode = scheduler_mode;
	var previous_queued_root_effects = queued_root_effects;

	try {
		infinite_loop_guard();

		/** @type {Effect[]} */
		const root_effects = [];

		scheduler_mode = FLUSH_SYNC;
		queued_root_effects = root_effects;
		is_micro_task_queued = false;

		flush_queued_root_effects(previous_queued_root_effects);

		var result = fn?.();

		flush_boundary_micro_tasks();
		flush_post_micro_tasks();
		flush_idle_tasks();
		if (queued_root_effects.length > 0 || root_effects.length > 0) {
			flush_sync();
		}

		flush_count = 0;
		last_scheduled_effect = null;
		if (DEV) {
			dev_effect_stack = [];
		}

		return result;
	} finally {
		scheduler_mode = previous_scheduler_mode;
		queued_root_effects = previous_queued_root_effects;
	}
}

/**
 * Returns a promise that resolves once any pending state changes have been applied.
 * @returns {Promise<void>}
 */
export async function tick() {
	await Promise.resolve();
	// By calling flush_sync we guarantee that any pending state changes are applied after one tick.
	// TODO look into whether we can make flushing subsequent updates synchronously in the future.
	flush_sync();
}

/**
 * @template V
 * @param {Value<V>} signal
 * @returns {V}
 */
export function get(signal) {
	var flags = signal.f;
	var is_derived = (flags & DERIVED) !== 0;

	if (captured_signals !== null) {
		captured_signals.add(signal);
	}

	// Register the dependency on the current reaction signal.
	if (active_reaction !== null && !untracking) {
		if (derived_sources !== null && derived_sources.includes(signal)) {
			e.state_unsafe_local_read();
		}

		// if we're in a derived that is being read inside an _async_ derived,
		// it's possible that the effect was already destroyed. In this case,
		// we don't add the dependency, because that would create a memory leak
		var destroyed = active_effect !== null && (active_effect.f & DESTROYED) !== 0;

		if (!destroyed) {
			var deps = active_reaction.deps;

			if ((active_reaction.f & REACTION_IS_UPDATING) !== 0) {
				// we're in the effect init/update cycle
				if (signal.rv < read_version) {
					signal.rv = read_version;

					// If the signal is accessing the same dependencies in the same
					// order as it did last time, increment `skipped_deps`
					// rather than updating `new_deps`, which creates GC cost
					if (new_deps === null && deps !== null && deps[skipped_deps] === signal) {
						skipped_deps++;
					} else if (new_deps === null) {
						new_deps = [signal];
					} else if (!skip_reaction || !new_deps.includes(signal)) {
						// Normally we can push duplicated dependencies to `new_deps`, but if we're inside
						// an unowned derived because skip_reaction is true, then we need to ensure that
						// we don't have duplicates
						new_deps.push(signal);
					}
				}
			} else {
				// we're adding a dependency outside the init/update cycle
				// (i.e. after an `await`)
				(active_reaction.deps ??= []).push(signal);

				var reactions = signal.reactions;

				if (reactions === null) {
					signal.reactions = [active_reaction];
				} else if (!reactions.includes(active_reaction)) {
					reactions.push(active_reaction);
				}
			}
		}
	} else if (
		is_derived &&
		/** @type {Derived} */ (signal).deps === null &&
		/** @type {Derived} */ (signal).effects === null
	) {
		var derived = /** @type {Derived} */ (signal);
		var parent = derived.parent;

		if (parent !== null && (parent.f & UNOWNED) === 0) {
			// If the derived is owned by another derived then mark it as unowned
			// as the derived value might have been referenced in a different context
			// since and thus its parent might not be its true owner anymore
			derived.f ^= UNOWNED;
		}
	}

	if (is_derived) {
		derived = /** @type {Derived} */ (signal);

		if (check_dirtiness(derived)) {
			update_derived(derived);
		}
	}

	if (DEV) {
		if (from_async_derived) {
			var tracking = (from_async_derived.f & REACTION_IS_UPDATING) !== 0;
			var was_read = from_async_derived.deps !== null && from_async_derived.deps.includes(signal);

			if (!tracking && !was_read) {
				w.await_reactivity_loss();
			}
		}

		if (
			tracing_mode_flag &&
			tracing_expressions !== null &&
			active_reaction !== null &&
			tracing_expressions.reaction === active_reaction
		) {
			// Used when mapping state between special blocks like `each`
			if (signal.debug) {
				signal.debug();
			} else if (signal.created) {
				var entry = tracing_expressions.entries.get(signal);

				if (entry === undefined) {
					entry = { read: [] };
					tracing_expressions.entries.set(signal, entry);
				}

				entry.read.push(get_stack('TracedAt'));
			}
		}

		recent_async_deriveds.delete(signal);
	}

	if (active_effect !== null && (signal.f & DERIVED) === 0) {
		if (active_fork) {
			return active_fork.get(signal);
		}

		var boundary = (active_effect.f & EFFECT) === 0 && active_effect.b;
		if (boundary) {
			return boundary.get(signal);
		}
	}

	return signal.v;
}

/**
 * Like `get`, but checks for `undefined`. Used for `var` declarations because they can be accessed before being declared
 * @template V
 * @param {Value<V> | undefined} signal
 * @returns {V | undefined}
 */
export function safe_get(signal) {
	return signal && get(signal);
}

/**
 * Capture an array of all the signals that are read when `fn` is called
 * @template T
 * @param {() => T} fn
 */
export function capture_signals(fn) {
	var previous_captured_signals = captured_signals;
	captured_signals = new Set();

	var captured = captured_signals;
	var signal;

	try {
		untrack(fn);
		if (previous_captured_signals !== null) {
			for (signal of captured_signals) {
				previous_captured_signals.add(signal);
			}
		}
	} finally {
		captured_signals = previous_captured_signals;
	}

	return captured;
}

/**
 * Invokes a function and captures all signals that are read during the invocation,
 * then invalidates them.
 * @param {() => any} fn
 */
export function invalidate_inner_signals(fn) {
	var captured = capture_signals(() => untrack(fn));

	for (var signal of captured) {
		// Go one level up because derived signals created as part of props in legacy mode
		if ((signal.f & LEGACY_DERIVED_PROP) !== 0) {
			for (const dep of /** @type {Derived} */ (signal).deps || []) {
				if ((dep.f & DERIVED) === 0) {
					// Use internal_set instead of set here and below to avoid mutation validation
					internal_set(dep, dep.v);
				}
			}
		} else {
			internal_set(signal, signal.v);
		}
	}
}

/**
 * When used inside a [`$derived`](https://svelte.dev/docs/svelte/$derived) or [`$effect`](https://svelte.dev/docs/svelte/$effect),
 * any state read inside `fn` will not be treated as a dependency.
 *
 * ```ts
 * $effect(() => {
 *   // this will run when `data` changes, but not when `time` changes
 *   save(data, {
 *     timestamp: untrack(() => time)
 *   });
 * });
 * ```
 * @template T
 * @param {() => T} fn
 * @returns {T}
 */
export function untrack(fn) {
	var previous_untracking = untracking;
	try {
		untracking = true;
		return fn();
	} finally {
		untracking = previous_untracking;
	}
}

const STATUS_MASK = ~(DIRTY | MAYBE_DIRTY | CLEAN);

/**
 * @param {Signal} signal
 * @param {number} status
 * @returns {void}
 */
export function set_signal_status(signal, status) {
	signal.f = (signal.f & STATUS_MASK) | status;
}

/**
 * @param {Record<string, unknown>} obj
 * @param {string[]} keys
 * @returns {Record<string, unknown>}
 */
export function exclude_from_object(obj, keys) {
	/** @type {Record<string, unknown>} */
	var result = {};

	for (var key in obj) {
		if (!keys.includes(key)) {
			result[key] = obj[key];
		}
	}

	return result;
}

/**
 * Possibly traverse an object and read all its properties so that they're all reactive in case this is `$state`.
 * Does only check first level of an object for performance reasons (heuristic should be good for 99% of all cases).
 * @param {any} value
 * @returns {void}
 */
export function deep_read_state(value) {
	if (typeof value !== 'object' || !value || value instanceof EventTarget) {
		return;
	}

	if (STATE_SYMBOL in value) {
		deep_read(value);
	} else if (!Array.isArray(value)) {
		for (let key in value) {
			const prop = value[key];
			if (typeof prop === 'object' && prop && STATE_SYMBOL in prop) {
				deep_read(prop);
			}
		}
	}
}

/**
 * Deeply traverse an object and read all its properties
 * so that they're all reactive in case this is `$state`
 * @param {any} value
 * @param {Set<any>} visited
 * @returns {void}
 */
export function deep_read(value, visited = new Set()) {
	if (
		typeof value === 'object' &&
		value !== null &&
		// We don't want to traverse DOM elements
		!(value instanceof EventTarget) &&
		!visited.has(value)
	) {
		visited.add(value);
		// When working with a possible SvelteDate, this
		// will ensure we capture changes to it.
		if (value instanceof Date) {
			value.getTime();
		}
		for (let key in value) {
			try {
				deep_read(value[key], visited);
			} catch (e) {
				// continue
			}
		}
		const proto = get_prototype_of(value);
		if (
			proto !== Object.prototype &&
			proto !== Array.prototype &&
			proto !== Map.prototype &&
			proto !== Set.prototype &&
			proto !== Date.prototype
		) {
			const descriptors = get_descriptors(proto);
			for (let key in descriptors) {
				const get = descriptors[key].get;
				if (get) {
					try {
						get.call(value);
					} catch (e) {
						// continue
					}
				}
			}
		}
	}
}<|MERGE_RESOLUTION|>--- conflicted
+++ resolved
@@ -822,46 +822,10 @@
 		var sibling = current_effect.next;
 
 		if (!is_skippable_branch && (flags & INERT) === 0) {
-<<<<<<< HEAD
-			if (fork !== undefined && (flags & (BLOCK_EFFECT | BRANCH_EFFECT)) === 0) {
+			if (fork !== undefined && (flags & (BLOCK_EFFECT | BRANCH_EFFECT | EFFECT_ASYNC)) === 0) {
 				if ((current_effect.f & CLEAN) === 0) {
 					// Inside a boundary, defer everything except block/branch effects
 					fork.add_effect(current_effect);
-=======
-			if (boundary !== undefined && (flags & (BLOCK_EFFECT | BRANCH_EFFECT | EFFECT_ASYNC)) === 0) {
-				// Inside a boundary, defer everything except block/branch effects
-				boundary.add_effect(current_effect);
-			} else if ((flags & BOUNDARY_EFFECT) !== 0) {
-				var b = /** @type {Boundary} */ (current_effect.b);
-
-				process_effects(current_effect, effects, b);
-
-				if (!b.suspended) {
-					// no more async work to happen
-					b.commit();
-				}
-			} else if ((flags & RENDER_EFFECT) !== 0) {
-				if (is_branch) {
-					current_effect.f ^= CLEAN;
-				} else {
-					// Ensure we set the effect to be the active reaction
-					// to ensure that unowned deriveds are correctly tracked
-					// because we're flushing the current effect
-					var previous_active_reaction = active_reaction;
-					try {
-						active_reaction = current_effect;
-						if (check_dirtiness(current_effect)) {
-							update_effect(current_effect);
-						}
-					} catch (error) {
-						handle_error(error, current_effect, null, current_effect.ctx);
-					} finally {
-						active_reaction = previous_active_reaction;
-					}
-				}
-
-				var child = current_effect.first;
->>>>>>> 9d7d0453
 
 					// Mark the effect clean, so that `mark_reactions` has the desired outcome
 					set_signal_status(current_effect, CLEAN);
