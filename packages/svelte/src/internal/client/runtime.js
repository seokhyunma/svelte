--- conflicted
+++ resolved
@@ -28,17 +28,11 @@
 	IS_ASYNC,
 	TEMPLATE_EFFECT
 } from './constants.js';
-<<<<<<< HEAD
 import {
 	flush_idle_tasks,
 	flush_boundary_micro_tasks,
 	flush_post_micro_tasks
 } from './dom/task.js';
-import { add_owner } from './dev/ownership.js';
-import { internal_set, set, source } from './reactivity/sources.js';
-import { destroy_derived, execute_derived, update_derived } from './reactivity/deriveds.js';
-=======
-import { flush_tasks } from './dom/task.js';
 import { internal_set } from './reactivity/sources.js';
 import {
 	destroy_derived,
@@ -46,14 +40,11 @@
 	execute_derived,
 	update_derived
 } from './reactivity/deriveds.js';
->>>>>>> 8e83127e
 import * as e from './errors.js';
 import { FILENAME } from '../../constants.js';
 import { tracing_mode_flag } from '../flags/index.js';
 import { tracing_expressions, get_stack } from './dev/tracing.js';
-<<<<<<< HEAD
 import { is_pending_boundary } from './dom/blocks/boundary.js';
-=======
 import {
 	component_context,
 	dev_current_component_function,
@@ -61,7 +52,6 @@
 	set_component_context,
 	set_dev_current_component_function
 } from './context.js';
->>>>>>> 8e83127e
 
 const FLUSH_MICROTASK = 0;
 const FLUSH_SYNC = 1;
