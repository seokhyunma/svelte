--- conflicted
+++ resolved
@@ -832,15 +832,11 @@
 			if ((flags & RENDER_EFFECT) !== 0) {
 				if (is_branch) {
 					current_effect.f ^= CLEAN;
-<<<<<<< HEAD
 				} else if (!skip_suspended) {
-=======
-				} else {
 					// Ensure we set the effect to be the active reaction
 					// to ensure that unowned deriveds are correctly tracked
 					// because we're flushing the current effect
 					var previous_active_reaction = active_reaction;
->>>>>>> 7bef5963
 					try {
 						active_reaction = current_effect;
 						if (check_dirtiness(current_effect)) {
