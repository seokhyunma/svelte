import { DEV } from 'esm-env';
import {
	current_component_context,
	current_effect,
	execute_effect,
	flush_local_render_effects,
	get,
	is_runes,
	schedule_effect,
	untrack
} from '../runtime.js';
<<<<<<< HEAD
import { remove } from '../reconciler.js';
import {
	DIRTY,
	MANAGED,
	RENDER_EFFECT,
	EFFECT,
	PRE_EFFECT,
	INERT,
	ROOT_EFFECT,
	DESTROYED
} from '../constants.js';
import { destroy_derived } from './deriveds.js';
=======
import { DIRTY, MANAGED, RENDER_EFFECT, EFFECT, PRE_EFFECT } from '../constants.js';
import { set } from './sources.js';

/**
 * @param {import('#client').Reaction} target_signal
 * @param {import('#client').Reaction} ref_signal
 * @returns {void}
 */
export function push_reference(target_signal, ref_signal) {
	const references = target_signal.r;
	if (references === null) {
		target_signal.r = [ref_signal];
	} else {
		references.push(ref_signal);
	}
}
>>>>>>> e16591ab

/**
 * @param {import('./types.js').EffectType} type
 * @param {(() => void | (() => void))} fn
 * @param {boolean} sync
 * @param {boolean} schedule
 * @returns {import('#client').Effect}
 */
function create_effect(type, fn, sync, schedule) {
	/** @type {import('#client').Effect} */
	const signal = {
		deps: null,
		f: type | DIRTY,
		l: 0,
		fn: fn,
		r: null,
		v: null,
		ctx: current_component_context,
		y: null,
		in: null,
		out: null,
		dom: null,
		ran: false,
		parent: current_effect,
		children: null
	};

	if (DEV) {
		// @ts-expect-error
		signal.inspect = new Set();
	}

	if (current_effect !== null) {
		signal.l = current_effect.l + 1;

		if (current_effect.children === null) {
			current_effect.children = [signal];
		} else {
			current_effect.children.push(signal);
		}
	}

	if (schedule) {
		schedule_effect(signal, sync);
	}

	return signal;
}

/**
 * Internal representation of `$effect.active()`
 * @returns {boolean}
 */
export function effect_active() {
	return current_effect ? (current_effect.f & MANAGED) === 0 : false;
}

/**
 * Internal representation of `$effect(...)`
 * @param {() => void | (() => void)} fn
 * @returns {import('#client').Effect}
 */
export function user_effect(fn) {
	if (current_effect === null) {
		throw new Error(
			'ERR_SVELTE_ORPHAN_EFFECT' +
				(DEV ? ': The Svelte $effect rune can only be used during component initialisation.' : '')
		);
	}

	const apply_component_effect_heuristics =
		current_effect.f & RENDER_EFFECT &&
		current_component_context !== null &&
		!current_component_context.m;

	const effect = create_effect(EFFECT, fn, false, !apply_component_effect_heuristics);

	if (apply_component_effect_heuristics) {
		const context = /** @type {import('#client').ComponentContext} */ (current_component_context);
		(context.e ??= []).push(effect);
	}

	return effect;
}

/**
 * Internal representation of `$effect.root(...)`
 * @param {() => void | (() => void)} fn
 * @returns {() => void}
 */
export function user_root_effect(fn) {
	const effect = create_effect(RENDER_EFFECT | ROOT_EFFECT, fn, true, true);
	return () => {
		destroy_effect(effect);
	};
}

/**
 * @param {() => void | (() => void)} fn
 * @returns {import('#client').Effect}
 */
export function effect(fn) {
	return create_effect(EFFECT, fn, false, true);
}

/**
 * @param {() => void | (() => void)} fn
 * @returns {import('#client').Effect}
 */
export function managed_effect(fn) {
	return create_effect(EFFECT | MANAGED, fn, false, true);
}

/**
 * @param {() => void | (() => void)} fn
 * @param {boolean} sync
 * @returns {import('#client').Effect}
 */
export function managed_pre_effect(fn, sync) {
	return create_effect(PRE_EFFECT | MANAGED, fn, sync, true);
}

/**
 * Internal representation of `$effect.pre(...)`
 * @param {() => void | (() => void)} fn
 * @returns {import('#client').Effect}
 */
export function pre_effect(fn) {
	if (current_effect === null) {
		throw new Error(
			'ERR_SVELTE_ORPHAN_EFFECT' +
				(DEV
					? ': The Svelte $effect.pre rune can only be used during component initialisation.'
					: '')
		);
	}
	const sync = current_effect !== null && (current_effect.f & RENDER_EFFECT) !== 0;
	const runes = is_runes(current_component_context);
	return create_effect(
		PRE_EFFECT,
		() => {
			const val = fn();
			flush_local_render_effects();
			return val;
		},
		sync,
		true
	);
}

/**
 * Internal representation of `$: ..`
 * @param {() => any} deps
 * @param {() => void | (() => void)} fn
 * @returns {import('#client').Effect}
 */
export function legacy_pre_effect(deps, fn) {
	const component_context = /** @type {import('#client').ComponentContext} */ (
		current_component_context
	);
	const token = {};
	return create_effect(
		PRE_EFFECT,
		() => {
			deps();
			if (component_context.l1.includes(token)) {
				return;
			}
			component_context.l1.push(token);
			set(component_context.l2, true);
			return untrack(fn);
		},
		true,
		current_block,
		true
	);
}

export function legacy_pre_effect_reset() {
	const component_context = /** @type {import('#client').ComponentContext} */ (
		current_component_context
	);
	return render_effect(() => {
		const x = get(component_context.l2);
		if (x) {
			component_context.l1.length = 0;
			component_context.l2.v = false; // set directly to avoid rerunning this effect
		}
	});
}

/**
 * This effect is used to ensure binding are kept in sync. We use a pre effect to ensure we run before the
 * bindings which are in later effects. However, we don't use a pre_effect directly as we don't want to flush anything.
 *
 * @param {() => void | (() => void)} fn
 * @returns {import('#client').Effect}
 */
export function invalidate_effect(fn) {
	return create_effect(PRE_EFFECT, fn, true, true);
}

/**
 * @param {() => void | (() => void)} fn
 * @param {boolean} managed
 * @param {boolean} sync
 * @returns {import('#client').Effect}
 */
export function render_effect(fn, managed = false, sync = true) {
	let flags = RENDER_EFFECT;
	if (managed) flags |= MANAGED;

	return create_effect(flags, fn, sync, true);
}

/**
 * @param {import('#client').Effect} effect
 * @param {() => void} done
 */
export function pause_effect(effect, done) {
	/** @type {import('#client').Transition[]} */
	const transitions = [];

	pause_children(effect, transitions, true);

	let remaining = transitions.length;

	if (remaining > 0) {
		const check = () => {
			if (!--remaining) {
				destroy_effect(effect);
				done();
			}
		};

		for (const transition of transitions) {
			transition.to(0, check);
		}
	} else {
		destroy_effect(effect);
		done();
	}
}

/**
 * @param {import('#client').Effect} effect
 * @param {import('#client').Transition[]} transitions
 * @param {boolean} local
 */
function pause_children(effect, transitions, local) {
	if ((effect.f & INERT) !== 0) return;
	effect.f |= INERT;

	if (typeof effect.v === 'function') {
		effect.v();
	}

	if (effect.out) {
		for (const transition of effect.out) {
			if (transition.global || local) {
				transitions.push(transition);
			}
		}
	}

	if (effect.children) {
		for (const child of effect.children) {
			pause_children(child, transitions, false); // TODO separate child effects from child deriveds
		}
	}
}

/**
 * @param {import('#client').Effect} effect
 */
export function destroy_effect(effect) {
	if ((effect.f & DESTROYED) !== 0) return;
	effect.f |= DESTROYED;

	// TODO detach from parent effect

	// TODO distinguish between 'block effects' (?) which own their own DOM
	// and other render effects
	if (effect.dom) {
		// TODO skip already-detached DOM
		remove(effect.dom);
	}

	effect.v?.();

	destroy_effect_children(effect);
}

/**
 * @param {import('#client').Effect} effect
 */
export function destroy_effect_children(effect) {
	if (effect.r) {
		for (const derived of effect.r) {
			destroy_derived(derived);
		}
	}

	if (effect.children) {
		for (const child of effect.children) {
			destroy_effect(child);
		}
	}
}

/**
 * @param {import('#client').Effect} effect
 */
export function resume_effect(effect) {
	resume_children(effect, true);
}

/**
 * @param {import('#client').Effect} effect
 * @param {boolean} local
 */
function resume_children(effect, local) {
	if ((effect.f & MANAGED) === 0) {
		execute_effect(effect);
	}

	if (effect.children) {
		for (const child of effect.children) {
			resume_children(child, false);
		}
	}

	effect.f ^= INERT;

	if (effect.in) {
		for (const transition of effect.in) {
			if (transition.global || local) {
				transition.to(1);
			}
		}
	}
}<|MERGE_RESOLUTION|>--- conflicted
+++ resolved
@@ -9,7 +9,6 @@
 	schedule_effect,
 	untrack
 } from '../runtime.js';
-<<<<<<< HEAD
 import { remove } from '../reconciler.js';
 import {
 	DIRTY,
@@ -22,24 +21,7 @@
 	DESTROYED
 } from '../constants.js';
 import { destroy_derived } from './deriveds.js';
-=======
-import { DIRTY, MANAGED, RENDER_EFFECT, EFFECT, PRE_EFFECT } from '../constants.js';
 import { set } from './sources.js';
-
-/**
- * @param {import('#client').Reaction} target_signal
- * @param {import('#client').Reaction} ref_signal
- * @returns {void}
- */
-export function push_reference(target_signal, ref_signal) {
-	const references = target_signal.r;
-	if (references === null) {
-		target_signal.r = [ref_signal];
-	} else {
-		references.push(ref_signal);
-	}
-}
->>>>>>> e16591ab
 
 /**
  * @param {import('./types.js').EffectType} type
@@ -213,7 +195,6 @@
 			return untrack(fn);
 		},
 		true,
-		current_block,
 		true
 	);
 }
