/** @import { ComponentContext, ComponentContextLegacy, Derived, Effect, TemplateNode, TransitionManager, Value } from '#client' */
import {
	check_dirtiness,
	active_effect,
	active_reaction,
	update_effect,
	get,
	is_destroying_effect,
	is_flushing_effect,
	remove_reactions,
	schedule_effect,
	set_active_reaction,
	set_is_destroying_effect,
	set_is_flushing_effect,
	set_signal_status,
	untrack,
	skip_reaction,
	untracking
} from '../runtime.js';
import {
	DIRTY,
	BRANCH_EFFECT,
	RENDER_EFFECT,
	EFFECT,
	DESTROYED,
	INERT,
	EFFECT_RAN,
	BLOCK_EFFECT,
	ROOT_EFFECT,
	EFFECT_TRANSPARENT,
	DERIVED,
	UNOWNED,
	CLEAN,
	INSPECT_EFFECT,
	HEAD_EFFECT,
	MAYBE_DIRTY,
	EFFECT_HAS_DERIVED,
	BOUNDARY_EFFECT,
	IS_ASYNC,
	TEMPLATE_EFFECT
} from '../constants.js';
import { set } from './sources.js';
import * as e from '../errors.js';
import { DEV } from 'esm-env';
import { define_property } from '../../shared/utils.js';
import { get_next_sibling } from '../dom/operations.js';
<<<<<<< HEAD
import { async_derived, derived, destroy_derived } from './deriveds.js';
import { capture, suspend } from '../dom/blocks/boundary.js';
=======
import { derived, destroy_derived } from './deriveds.js';
import { component_context, dev_current_component_function } from '../context.js';
>>>>>>> 8e83127e

/**
 * @param {'$effect' | '$effect.pre' | '$inspect'} rune
 */
export function validate_effect(rune) {
	if (active_effect === null && active_reaction === null) {
		e.effect_orphan(rune);
	}

	if (active_reaction !== null && (active_reaction.f & UNOWNED) !== 0 && active_effect === null) {
		e.effect_in_unowned_derived();
	}

	if (is_destroying_effect) {
		e.effect_in_teardown(rune);
	}
}

/**
 * @param {Effect} effect
 * @param {Effect} parent_effect
 */
function push_effect(effect, parent_effect) {
	var parent_last = parent_effect.last;
	if (parent_last === null) {
		parent_effect.last = parent_effect.first = effect;
	} else {
		parent_last.next = effect;
		effect.prev = parent_last;
		parent_effect.last = effect;
	}
}

/**
 * @param {number} type
 * @param {null | (() => void | (() => void))} fn
 * @param {boolean} sync
 * @param {boolean} push
 * @returns {Effect}
 */
function create_effect(type, fn, sync, push = true) {
	var is_root = (type & ROOT_EFFECT) !== 0;
	var parent_effect = active_effect;

	if (DEV) {
		// Ensure the parent is never an inspect effect
		while (parent_effect !== null && (parent_effect.f & INSPECT_EFFECT) !== 0) {
			parent_effect = parent_effect.parent;
		}
	}

	if (parent_effect !== null && (parent_effect.f & INERT) !== 0) {
		type |= INERT;
	}

	/** @type {Effect} */
	var effect = {
		ctx: component_context,
		deps: null,
		nodes_start: null,
		nodes_end: null,
		f: type | DIRTY,
		first: null,
		fn,
		last: null,
		next: null,
		parent: is_root ? null : parent_effect,
		prev: null,
		teardown: null,
		transitions: null,
		wv: 0
	};

	if (DEV) {
		effect.component_function = dev_current_component_function;
	}

	if (sync) {
		var previously_flushing_effect = is_flushing_effect;

		try {
			set_is_flushing_effect(true);
			update_effect(effect);
			effect.f |= EFFECT_RAN;
		} catch (e) {
			destroy_effect(effect);
			throw e;
		} finally {
			set_is_flushing_effect(previously_flushing_effect);
		}
	} else if (fn !== null) {
		schedule_effect(effect);
	}

	// if an effect has no dependencies, no DOM and no teardown function,
	// don't bother adding it to the effect tree
	var inert =
		sync &&
		effect.deps === null &&
		effect.first === null &&
		effect.nodes_start === null &&
		effect.teardown === null &&
		(effect.f & (EFFECT_HAS_DERIVED | BOUNDARY_EFFECT | IS_ASYNC)) === 0;

	if (!inert && !is_root && push) {
		if (parent_effect !== null) {
			push_effect(effect, parent_effect);
		}

		// if we're in a derived, add the effect there too
		if (active_reaction !== null && (active_reaction.f & DERIVED) !== 0) {
			var derived = /** @type {Derived} */ (active_reaction);
			(derived.effects ??= []).push(effect);
		}
	}

	return effect;
}

/**
 * Internal representation of `$effect.tracking()`
 * @returns {boolean}
 */
export function effect_tracking() {
	if (active_reaction === null || untracking) {
		return false;
	}

	// If it's skipped, that's because we're inside an unowned
	// that is not being tracked by another reaction
	return !skip_reaction;
}

/**
 * @param {() => void} fn
 */
export function teardown(fn) {
	const effect = create_effect(RENDER_EFFECT, null, false);
	set_signal_status(effect, CLEAN);
	effect.teardown = fn;
	return effect;
}

/**
 * Internal representation of `$effect(...)`
 * @param {() => void | (() => void)} fn
 */
export function user_effect(fn) {
	validate_effect('$effect');

	// Non-nested `$effect(...)` in a component should be deferred
	// until the component is mounted
	var defer =
		active_effect !== null &&
		(active_effect.f & BRANCH_EFFECT) !== 0 &&
		component_context !== null &&
		!component_context.m;

	if (DEV) {
		define_property(fn, 'name', {
			value: '$effect'
		});
	}

	if (defer) {
		var context = /** @type {ComponentContext} */ (component_context);
		(context.e ??= []).push({
			fn,
			effect: active_effect,
			reaction: active_reaction
		});
	} else {
		var signal = effect(fn);
		return signal;
	}
}

/**
 * Internal representation of `$effect.pre(...)`
 * @param {() => void | (() => void)} fn
 * @returns {Effect}
 */
export function user_pre_effect(fn) {
	validate_effect('$effect.pre');
	if (DEV) {
		define_property(fn, 'name', {
			value: '$effect.pre'
		});
	}
	return render_effect(fn);
}

/** @param {() => void | (() => void)} fn */
export function inspect_effect(fn) {
	return create_effect(INSPECT_EFFECT, fn, true);
}

/**
 * Internal representation of `$effect.root(...)`
 * @param {() => void | (() => void)} fn
 * @returns {() => void}
 */
export function effect_root(fn) {
	const effect = create_effect(ROOT_EFFECT, fn, true);

	return () => {
		destroy_effect(effect);
	};
}

/**
 * An effect root whose children can transition out
 * @param {() => void} fn
 * @returns {(options?: { outro?: boolean }) => Promise<void>}
 */
export function component_root(fn) {
	const effect = create_effect(ROOT_EFFECT, fn, true);

	return (options = {}) => {
		return new Promise((fulfil) => {
			if (options.outro) {
				pause_effect(effect, () => {
					destroy_effect(effect);
					fulfil(undefined);
				});
			} else {
				destroy_effect(effect);
				fulfil(undefined);
			}
		});
	};
}

/**
 * @param {() => void | (() => void)} fn
 * @returns {Effect}
 */
export function effect(fn) {
	return create_effect(EFFECT, fn, false);
}

/**
 * Internal representation of `$: ..`
 * @param {() => any} deps
 * @param {() => void | (() => void)} fn
 */
export function legacy_pre_effect(deps, fn) {
	var context = /** @type {ComponentContextLegacy} */ (component_context);

	/** @type {{ effect: null | Effect, ran: boolean }} */
	var token = { effect: null, ran: false };
	context.l.r1.push(token);

	token.effect = render_effect(() => {
		deps();

		// If this legacy pre effect has already run before the end of the reset, then
		// bail out to emulate the same behavior.
		if (token.ran) return;

		token.ran = true;
		set(context.l.r2, true);
		untrack(fn);
	});
}

export function legacy_pre_effect_reset() {
	var context = /** @type {ComponentContextLegacy} */ (component_context);

	render_effect(() => {
		if (!get(context.l.r2)) return;

		// Run dirty `$:` statements
		for (var token of context.l.r1) {
			var effect = token.effect;

			// If the effect is CLEAN, then make it MAYBE_DIRTY. This ensures we traverse through
			// the effects dependencies and correctly ensure each dependency is up-to-date.
			if ((effect.f & CLEAN) !== 0) {
				set_signal_status(effect, MAYBE_DIRTY);
			}

			if (check_dirtiness(effect)) {
				update_effect(effect);
			}

			token.ran = false;
		}

		context.l.r2.v = false; // set directly to avoid rerunning this effect
	});
}

/**
 * @param {() => void | (() => void)} fn
 * @returns {Effect}
 */
export function render_effect(fn) {
	return create_effect(RENDER_EFFECT, fn, true);
}

/**
 * @param {(...expressions: any) => void | (() => void)} fn
 * @param {Array<() => any>} sync
 * @param {Array<() => Promise<any>>} async
 */
export function template_effect(fn, sync = [], async = [], d = derived) {
	let effect = /** @type {Effect} */ (active_effect);

	if (async.length > 0) {
		var restore = capture();
		var unsuspend = suspend();

		Promise.all(async.map(async_derived)).then((result) => {
			restore();

			if ((effect.f & DESTROYED) !== 0) {
				return;
			}

			create_template_effect(fn, [...sync.map(d), ...result]);

			unsuspend();
		});
	} else {
		create_template_effect(fn, sync.map(d));
	}
}

/**
 * @param {(...expressions: any) => void | (() => void)} fn
 * @param {Value[]} deriveds
 */
function create_template_effect(fn, deriveds) {
	var effect = () => fn(...deriveds.map(get));

	if (DEV) {
		define_property(effect, 'name', {
			value: '{expression}'
		});
	}

	block(effect, TEMPLATE_EFFECT);
}

/**
 * @param {(() => void)} fn
 * @param {number} flags
 */
export function block(fn, flags = 0) {
	return create_effect(RENDER_EFFECT | BLOCK_EFFECT | flags, fn, true);
}

/**
 * @param {(() => void)} fn
 * @param {boolean} [push]
 */
export function branch(fn, push = true) {
	return create_effect(RENDER_EFFECT | BRANCH_EFFECT, fn, true, push);
}

/**
 * @param {Effect} effect
 */
export function execute_effect_teardown(effect) {
	var teardown = effect.teardown;
	if (teardown !== null) {
		const previously_destroying_effect = is_destroying_effect;
		const previous_reaction = active_reaction;
		set_is_destroying_effect(true);
		set_active_reaction(null);
		try {
			teardown.call(null);
		} finally {
			set_is_destroying_effect(previously_destroying_effect);
			set_active_reaction(previous_reaction);
		}
	}
}

/**
 * @param {Effect} signal
 * @param {boolean} remove_dom
 * @returns {void}
 */
export function destroy_effect_children(signal, remove_dom = false) {
	var effect = signal.first;
	signal.first = signal.last = null;

	while (effect !== null) {
		var next = effect.next;
		destroy_effect(effect, remove_dom);
		effect = next;
	}
}

/**
 * @param {Effect} signal
 * @returns {void}
 */
export function destroy_block_effect_children(signal) {
	var effect = signal.first;

	while (effect !== null) {
		var next = effect.next;
		if ((effect.f & BRANCH_EFFECT) === 0) {
			destroy_effect(effect);
		}
		effect = next;
	}
}

/**
 * @param {Effect} effect
 * @param {boolean} [remove_dom]
 * @returns {void}
 */
export function destroy_effect(effect, remove_dom = true) {
	var removed = false;

	if ((remove_dom || (effect.f & HEAD_EFFECT) !== 0) && effect.nodes_start !== null) {
		/** @type {TemplateNode | null} */
		var node = effect.nodes_start;
		var end = effect.nodes_end;

		while (node !== null) {
			/** @type {TemplateNode | null} */
			var next = node === end ? null : /** @type {TemplateNode} */ (get_next_sibling(node));

			node.remove();
			node = next;
		}

		removed = true;
	}

	destroy_effect_children(effect, remove_dom && !removed);
	remove_reactions(effect, 0);
	set_signal_status(effect, DESTROYED);

	var transitions = effect.transitions;

	if (transitions !== null) {
		for (const transition of transitions) {
			transition.stop();
		}
	}

	execute_effect_teardown(effect);

	var parent = effect.parent;

	// If the parent doesn't have any children, then skip this work altogether
	if (parent !== null && parent.first !== null) {
		unlink_effect(effect);
	}

	if (DEV) {
		effect.component_function = null;
	}

	// `first` and `child` are nulled out in destroy_effect_children
	// we don't null out `parent` so that error propagation can work correctly
	effect.next =
		effect.prev =
		effect.teardown =
		effect.ctx =
		effect.deps =
		effect.fn =
		effect.nodes_start =
		effect.nodes_end =
			null;
}

/**
 * Detach an effect from the effect tree, freeing up memory and
 * reducing the amount of work that happens on subsequent traversals
 * @param {Effect} effect
 */
export function unlink_effect(effect) {
	var parent = effect.parent;
	var prev = effect.prev;
	var next = effect.next;

	if (prev !== null) prev.next = next;
	if (next !== null) next.prev = prev;

	if (parent !== null) {
		if (parent.first === effect) parent.first = next;
		if (parent.last === effect) parent.last = prev;
	}
}

/**
 * When a block effect is removed, we don't immediately destroy it or yank it
 * out of the DOM, because it might have transitions. Instead, we 'pause' it.
 * It stays around (in memory, and in the DOM) until outro transitions have
 * completed, and if the state change is reversed then we _resume_ it.
 * A paused effect does not update, and the DOM subtree becomes inert.
 * @param {Effect} effect
 * @param {() => void} [callback]
 * @param {boolean} [destroy]
 */
export function pause_effect(effect, callback, destroy = true) {
	/** @type {TransitionManager[]} */
	var transitions = [];

	pause_children(effect, transitions, true);

	run_out_transitions(transitions, () => {
		if (destroy) {
			destroy_effect(effect);
		} else {
			execute_effect_teardown(effect);
		}
		if (callback) callback();
	});
}

/**
 * @param {TransitionManager[]} transitions
 * @param {() => void} fn
 */
export function run_out_transitions(transitions, fn) {
	var remaining = transitions.length;
	if (remaining > 0) {
		var check = () => --remaining || fn();
		for (var transition of transitions) {
			transition.out(check);
		}
	} else {
		fn();
	}
}

/**
 * @param {Effect} effect
 * @param {TransitionManager[]} transitions
 * @param {boolean} local
 */
export function pause_children(effect, transitions, local) {
	if ((effect.f & INERT) !== 0) return;
	effect.f ^= INERT;

	if (effect.transitions !== null) {
		for (const transition of effect.transitions) {
			if (transition.is_global || local) {
				transitions.push(transition);
			}
		}
	}

	var child = effect.first;

	while (child !== null) {
		var sibling = child.next;
		var transparent = (child.f & EFFECT_TRANSPARENT) !== 0 || (child.f & BRANCH_EFFECT) !== 0;
		// TODO we don't need to call pause_children recursively with a linked list in place
		// it's slightly more involved though as we have to account for `transparent` changing
		// through the tree.
		pause_children(child, transitions, transparent ? local : false);
		child = sibling;
	}
}

/**
 * The opposite of `pause_effect`. We call this if (for example)
 * `x` becomes falsy then truthy: `{#if x}...{/if}`
 * @param {Effect} effect
 */
export function resume_effect(effect) {
	resume_children(effect, true);
}

/**
 * @param {Effect} effect
 * @param {boolean} local
 */
function resume_children(effect, local) {
	if ((effect.f & INERT) === 0) return;
	effect.f ^= INERT;

	// Ensure the effect is marked as clean again so that any dirty child
	// effects can schedule themselves for execution
	if ((effect.f & CLEAN) === 0) {
		effect.f ^= CLEAN;
	}

	// If a dependency of this effect changed while it was paused,
	// schedule the effect to update
	if (check_dirtiness(effect)) {
		set_signal_status(effect, DIRTY);
		schedule_effect(effect);
	}

	var child = effect.first;

	while (child !== null) {
		var sibling = child.next;
		var transparent = (child.f & EFFECT_TRANSPARENT) !== 0 || (child.f & BRANCH_EFFECT) !== 0;
		// TODO we don't need to call resume_children recursively with a linked list in place
		// it's slightly more involved though as we have to account for `transparent` changing
		// through the tree.
		resume_children(child, transparent ? local : false);
		child = sibling;
	}

	if (effect.transitions !== null) {
		for (const transition of effect.transitions) {
			if (transition.is_global || local) {
				transition.in();
			}
		}
	}
}<|MERGE_RESOLUTION|>--- conflicted
+++ resolved
@@ -44,13 +44,9 @@
 import { DEV } from 'esm-env';
 import { define_property } from '../../shared/utils.js';
 import { get_next_sibling } from '../dom/operations.js';
-<<<<<<< HEAD
-import { async_derived, derived, destroy_derived } from './deriveds.js';
+import { async_derived, derived } from './deriveds.js';
 import { capture, suspend } from '../dom/blocks/boundary.js';
-=======
-import { derived, destroy_derived } from './deriveds.js';
 import { component_context, dev_current_component_function } from '../context.js';
->>>>>>> 8e83127e
 
 /**
  * @param {'$effect' | '$effect.pre' | '$inspect'} rune
