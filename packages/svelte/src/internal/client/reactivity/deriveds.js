/** @import { Derived, Effect, Source } from '#client' */
import { DEV } from 'esm-env';
<<<<<<< HEAD
import {
	CLEAN,
	DERIVED,
	DESTROYED,
	DIRTY,
	EFFECT_PRESERVED,
	MAYBE_DIRTY,
	UNOWNED
} from '../constants.js';
=======
import { CLEAN, DERIVED, DIRTY, EFFECT_HAS_DERIVED, MAYBE_DIRTY, UNOWNED } from '../constants.js';
>>>>>>> 85f83ec4
import {
	active_reaction,
	active_effect,
	set_signal_status,
	skip_reaction,
	update_reaction,
	increment_write_version,
	set_active_effect,
	handle_error
} from '../runtime.js';
import { equals, safe_equals } from './equality.js';
import * as e from '../errors.js';
import * as w from '../warnings.js';
import { block, destroy_effect } from './effects.js';
import { inspect_effects, internal_set, set_inspect_effects, source } from './sources.js';
import { get_stack } from '../dev/tracing.js';
import { tracing_mode_flag } from '../../flags/index.js';
import { capture, suspend } from '../dom/blocks/boundary.js';
import { component_context } from '../context.js';
import { noop } from '../../shared/utils.js';
import { UNINITIALIZED } from '../../../constants.js';

/** @type {Effect | null} */
export let from_async_derived = null;

/** @param {Effect | null} v */
export function set_from_async_derived(v) {
	from_async_derived = v;
}

export const recent_async_deriveds = new Set();

/**
 * @template V
 * @param {() => V} fn
 * @returns {Derived<V>}
 */
/*#__NO_SIDE_EFFECTS__*/
export function derived(fn) {
	var flags = DERIVED | DIRTY;
	var parent_derived =
		active_reaction !== null && (active_reaction.f & DERIVED) !== 0
			? /** @type {Derived} */ (active_reaction)
			: null;

	if (active_effect === null || (parent_derived !== null && (parent_derived.f & UNOWNED) !== 0)) {
		flags |= UNOWNED;
	} else {
		// Since deriveds are evaluated lazily, any effects created inside them are
		// created too late to ensure that the parent effect is added to the tree
		active_effect.f |= EFFECT_PRESERVED;
	}

	/** @type {Derived<V>} */
	const signal = {
		ctx: component_context,
		deps: null,
		effects: null,
		equals,
		f: flags,
		fn,
		reactions: null,
		rv: 0,
		v: /** @type {V} */ (null),
		wv: 0,
		parent: parent_derived ?? active_effect
	};

	if (DEV && tracing_mode_flag) {
		signal.created = get_stack('CreatedAt');
	}

	return signal;
}

/**
 * @template V
 * @param {() => Promise<V>} fn
 * @param {string} [location] If provided, print a warning if the value is not read immediately after update
 * @returns {Promise<Source<V>>}
 */
/*#__NO_SIDE_EFFECTS__*/
export function async_derived(fn, location) {
	let parent = /** @type {Effect | null} */ (active_effect);

	if (parent === null) {
		throw new Error('TODO cannot create unowned async derived');
	}

	var promise = /** @type {Promise<V>} */ (/** @type {unknown} */ (undefined));
	var signal = source(/** @type {V} */ (UNINITIALIZED));

	// only suspend in async deriveds created on initialisation
	var should_suspend = !active_reaction;

	/** @type {(() => void) | null} */
	var unsuspend = null;

	// TODO this isn't a block
	block(() => {
		if (DEV) from_async_derived = active_effect;
		var current = (promise = fn());
		if (DEV) from_async_derived = null;

		var restore = capture();
		if (should_suspend) unsuspend ??= suspend();

		promise.then(
			(v) => {
				if ((parent.f & DESTROYED) !== 0) {
					return;
				}

				if (promise === current) {
					restore();
					from_async_derived = null;

					internal_set(signal, v);

					if (DEV && location !== undefined) {
						recent_async_deriveds.add(signal);

						setTimeout(() => {
							if (recent_async_deriveds.has(signal)) {
								w.await_waterfall(location);
								recent_async_deriveds.delete(signal);
							}
						});
					}

					// TODO we should probably null out active effect here,
					// rather than inside `restore()`
					unsuspend?.();
					unsuspend = null;
				}
			},
			(e) => {
				if (promise === current) {
					handle_error(e, parent, null, parent.ctx);
				}
			}
		);
	}, EFFECT_PRESERVED);

	return new Promise(async (fulfil) => {
		// if the effect re-runs before the initial promise
		// resolves, delay resolution until we have a value
		var p;
		while (p !== (p = promise)) await p;
		fulfil(signal);
	});
}

/**
 * @template V
 * @param {() => V} fn
 * @returns {Derived<V>}
 */
/*#__NO_SIDE_EFFECTS__*/
export function derived_safe_equal(fn) {
	const signal = derived(fn);
	signal.equals = safe_equals;
	return signal;
}

/**
 * @param {Derived} derived
 * @returns {void}
 */
export function destroy_derived_effects(derived) {
	var effects = derived.effects;

	if (effects !== null) {
		derived.effects = null;

		for (var i = 0; i < effects.length; i += 1) {
			destroy_effect(/** @type {Effect} */ (effects[i]));
		}
	}
}

/**
 * The currently updating deriveds, used to detect infinite recursion
 * in dev mode and provide a nicer error than 'too much recursion'
 * @type {Derived[]}
 */
let stack = [];

/**
 * @param {Derived} derived
 * @returns {Effect | null}
 */
function get_derived_parent_effect(derived) {
	var parent = derived.parent;
	while (parent !== null) {
		if ((parent.f & DERIVED) === 0) {
			return /** @type {Effect} */ (parent);
		}
		parent = parent.parent;
	}
	return null;
}

/**
 * @template T
 * @param {Derived} derived
 * @returns {T}
 */
export function execute_derived(derived) {
	var value;
	var prev_active_effect = active_effect;

	set_active_effect(get_derived_parent_effect(derived));

	if (DEV) {
		let prev_inspect_effects = inspect_effects;
		set_inspect_effects(new Set());
		try {
			if (stack.includes(derived)) {
				e.derived_references_self();
			}

			stack.push(derived);

			destroy_derived_effects(derived);
			value = update_reaction(derived);
		} finally {
			set_active_effect(prev_active_effect);
			set_inspect_effects(prev_inspect_effects);
			stack.pop();
		}
	} else {
		try {
			destroy_derived_effects(derived);
			value = update_reaction(derived);
		} finally {
			set_active_effect(prev_active_effect);
		}
	}

	return value;
}

/**
 * @param {Derived} derived
 * @returns {void}
 */
export function update_derived(derived) {
	var value = execute_derived(derived);
	var status =
		(skip_reaction || (derived.f & UNOWNED) !== 0) && derived.deps !== null ? MAYBE_DIRTY : CLEAN;

	set_signal_status(derived, status);

	if (!derived.equals(value)) {
		derived.v = value;
		derived.wv = increment_write_version();
	}
}<|MERGE_RESOLUTION|>--- conflicted
+++ resolved
@@ -1,6 +1,5 @@
 /** @import { Derived, Effect, Source } from '#client' */
 import { DEV } from 'esm-env';
-<<<<<<< HEAD
 import {
 	CLEAN,
 	DERIVED,
@@ -10,9 +9,6 @@
 	MAYBE_DIRTY,
 	UNOWNED
 } from '../constants.js';
-=======
-import { CLEAN, DERIVED, DIRTY, EFFECT_HAS_DERIVED, MAYBE_DIRTY, UNOWNED } from '../constants.js';
->>>>>>> 85f83ec4
 import {
 	active_reaction,
 	active_effect,
