/** @import { Derived, Effect, Source, Value } from '#client' */
import { DEV } from 'esm-env';
import {
	active_reaction,
	active_effect,
	untracked_writes,
	get,
	schedule_effect,
	set_untracked_writes,
	set_signal_status,
	untrack,
	increment_write_version,
	update_effect,
	reaction_sources,
	check_dirtiness,
	untracking,
	is_destroying_effect,
	push_reaction_value
} from '../runtime.js';
import { equals, safe_equals } from './equality.js';
import {
	CLEAN,
	DERIVED,
	DIRTY,
	BRANCH_EFFECT,
	INSPECT_EFFECT,
	UNOWNED,
	MAYBE_DIRTY,
	BLOCK_EFFECT,
<<<<<<< HEAD
	ROOT_EFFECT,
	PROXY_ONCHANGE_SYMBOL
} from '../constants.js';
=======
	ROOT_EFFECT
} from '#client/constants';
>>>>>>> 707682ea
import * as e from '../errors.js';
import { legacy_mode_flag, tracing_mode_flag } from '../../flags/index.js';
import { get_stack } from '../dev/tracing.js';
import { proxy } from '../proxy.js';
import { component_context, is_runes } from '../context.js';
import { execute_derived } from './deriveds.js';

export let inspect_effects = new Set();
export const old_values = new Map();

/**
 * @param {Set<any>} v
 */
export function set_inspect_effects(v) {
	inspect_effects = v;
}

/** @type {null | Set<() => void>} */
let onchange_batch = null;

/**
 * @param {Function} fn
 */
export function batch_onchange(fn) {
	// @ts-expect-error
	return function (...args) {
		let previous_onchange_batch = onchange_batch;

		try {
			onchange_batch = new Set();

			// @ts-expect-error
			return fn.apply(this, args);
		} finally {
			for (const onchange of /** @type {Set<() => void>} */ (onchange_batch)) {
				onchange();
			}

			onchange_batch = previous_onchange_batch;
		}
	};
}

/**
 * @template V
 * @param {V} v
 * @param {() => void} [o]
 * @param {Error | null} [stack]
 * @returns {Source<V>}
 */
// TODO rename this to `state` throughout the codebase
export function source(v, o, stack) {
	/** @type {Value} */
	var signal = {
		f: 0, // TODO ideally we could skip this altogether, but it causes type errors
		v,
		reactions: null,
		equals,
		rv: 0,
		wv: 0,
		o
	};

	if (DEV && tracing_mode_flag) {
		signal.created = stack ?? get_stack('CreatedAt');
		signal.debug = null;
	}

	return signal;
}

/**
 * @template V
 * @param {V} v
 * @param {() => void} [o]
 * @param {Error | null} [stack]
 */
/*#__NO_SIDE_EFFECTS__*/
export function state(v, o, stack) {
	const s = source(v, o, stack);

	push_reaction_value(s);

	return s;
}

/**
 * @template V
 * @param {V} initial_value
 * @param {boolean} [immutable]
 * @returns {Source<V>}
 */
/*#__NO_SIDE_EFFECTS__*/
export function mutable_source(initial_value, immutable = false) {
	const s = source(initial_value);
	if (!immutable) {
		s.equals = safe_equals;
	}

	// bind the signal to the component context, in case we need to
	// track updates to trigger beforeUpdate/afterUpdate callbacks
	if (legacy_mode_flag && component_context !== null && component_context.l !== null) {
		(component_context.l.s ??= []).push(s);
	}

	return s;
}

/**
 * @template V
 * @param {Value<V>} source
 * @param {V} value
 */
export function mutate(source, value) {
	set(
		source,
		untrack(() => get(source))
	);
	return value;
}

/**
 * @template V
 * @param {Source<V>} source
 * @param {V} value
 * @param {boolean} [should_proxy]
 * @returns {V}
 */
export function set(source, value, should_proxy = false) {
	if (
		active_reaction !== null &&
		!untracking &&
		is_runes() &&
		(active_reaction.f & (DERIVED | BLOCK_EFFECT)) !== 0 &&
		!reaction_sources?.includes(source)
	) {
		e.state_unsafe_mutation();
	}

	let new_value = should_proxy ? proxy(value, source.o) : value;

	return internal_set(source, new_value);
}

/**
 * @template V
 * @param {Source<V>} source
 * @param {V} value
 * @returns {V}
 */
export function internal_set(source, value) {
	if (!source.equals(value)) {
		var old_value = source.v;

		if (typeof old_value === 'object' && old_value != null && source.o) {
			// @ts-ignore
			old_value[PROXY_ONCHANGE_SYMBOL]?.(source.o, true);
		}

		if (is_destroying_effect) {
			old_values.set(source, value);
		} else {
			old_values.set(source, old_value);
		}

		source.v = value;

		if (DEV && tracing_mode_flag) {
			source.updated = get_stack('UpdatedAt');
			if (active_effect != null) {
				source.trace_need_increase = true;
				source.trace_v ??= old_value;
			}
		}

		if ((source.f & DERIVED) !== 0) {
			// if we are assigning to a dirty derived we set it to clean/maybe dirty but we also eagerly execute it to track the dependencies
			if ((source.f & DIRTY) !== 0) {
				execute_derived(/** @type {Derived} */ (source));
			}
			set_signal_status(source, (source.f & UNOWNED) === 0 ? CLEAN : MAYBE_DIRTY);
		}

		source.wv = increment_write_version();

		mark_reactions(source, DIRTY);

		// It's possible that the current reaction might not have up-to-date dependencies
		// whilst it's actively running. So in the case of ensuring it registers the reaction
		// properly for itself, we need to ensure the current effect actually gets
		// scheduled. i.e: `$effect(() => x++)`
		if (
			is_runes() &&
			active_effect !== null &&
			(active_effect.f & CLEAN) !== 0 &&
			(active_effect.f & (BRANCH_EFFECT | ROOT_EFFECT)) === 0
		) {
			if (untracked_writes === null) {
				set_untracked_writes([source]);
			} else {
				untracked_writes.push(source);
			}
		}

		if (DEV && inspect_effects.size > 0) {
			const inspects = Array.from(inspect_effects);

			for (const effect of inspects) {
				// Mark clean inspect-effects as maybe dirty and then check their dirtiness
				// instead of just updating the effects - this way we avoid overfiring.
				if ((effect.f & CLEAN) !== 0) {
					set_signal_status(effect, MAYBE_DIRTY);
				}
				if (check_dirtiness(effect)) {
					update_effect(effect);
				}
			}

			inspect_effects.clear();
		}

		var onchange = source.o;
		if (onchange) {
			if (onchange_batch) {
				onchange_batch.add(onchange);
			} else {
				onchange();
			}
		}
	}

	return value;
}

/**
 * @template {number | bigint} T
 * @param {Source<T>} source
 * @param {1 | -1} [d]
 * @returns {T}
 */
export function update(source, d = 1) {
	var value = get(source);
	var result = d === 1 ? value++ : value--;

	set(source, value);

	// @ts-expect-error
	return result;
}

/**
 * @template {number | bigint} T
 * @param {Source<T>} source
 * @param {1 | -1} [d]
 * @returns {T}
 */
export function update_pre(source, d = 1) {
	var value = get(source);

	// @ts-expect-error
	return set(source, d === 1 ? ++value : --value);
}

/**
 * @param {Value} signal
 * @param {number} status should be DIRTY or MAYBE_DIRTY
 * @returns {void}
 */
function mark_reactions(signal, status) {
	var reactions = signal.reactions;
	if (reactions === null) return;

	var runes = is_runes();
	var length = reactions.length;

	for (var i = 0; i < length; i++) {
		var reaction = reactions[i];
		var flags = reaction.f;

		// Skip any effects that are already dirty
		if ((flags & DIRTY) !== 0) continue;

		// In legacy mode, skip the current effect to prevent infinite loops
		if (!runes && reaction === active_effect) continue;

		// Inspect effects need to run immediately, so that the stack trace makes sense
		if (DEV && (flags & INSPECT_EFFECT) !== 0) {
			inspect_effects.add(reaction);
			continue;
		}

		set_signal_status(reaction, status);

		// If the signal a) was previously clean or b) is an unowned derived, then mark it
		if ((flags & (CLEAN | UNOWNED)) !== 0) {
			if ((flags & DERIVED) !== 0) {
				mark_reactions(/** @type {Derived} */ (reaction), MAYBE_DIRTY);
			} else {
				schedule_effect(/** @type {Effect} */ (reaction));
			}
		}
	}
}<|MERGE_RESOLUTION|>--- conflicted
+++ resolved
@@ -27,14 +27,9 @@
 	UNOWNED,
 	MAYBE_DIRTY,
 	BLOCK_EFFECT,
-<<<<<<< HEAD
 	ROOT_EFFECT,
 	PROXY_ONCHANGE_SYMBOL
-} from '../constants.js';
-=======
-	ROOT_EFFECT
 } from '#client/constants';
->>>>>>> 707682ea
 import * as e from '../errors.js';
 import { legacy_mode_flag, tracing_mode_flag } from '../../flags/index.js';
 import { get_stack } from '../dev/tracing.js';
