--- conflicted
+++ resolved
@@ -27,23 +27,15 @@
 	MAYBE_DIRTY,
 	BLOCK_EFFECT,
 	ROOT_EFFECT,
-<<<<<<< HEAD
+	ASYNC,
 	PROXY_ONCHANGE_SYMBOL
 } from '#client/constants';
 import * as e from '../errors.js';
 import { legacy_mode_flag, tracing_mode_flag } from '../../flags/index.js';
-import { get_stack } from '../dev/tracing.js';
-=======
-	ASYNC
-} from '#client/constants';
-import * as e from '../errors.js';
-import { legacy_mode_flag, tracing_mode_flag } from '../../flags/index.js';
 import { get_stack, tag_proxy } from '../dev/tracing.js';
+import { proxy } from '../proxy.js';
 import { component_context, is_runes } from '../context.js';
 import { Batch, schedule_effect } from './batch.js';
->>>>>>> 6c9717a9
-import { proxy } from '../proxy.js';
-import { component_context, is_runes } from '../context.js';
 import { execute_derived } from './deriveds.js';
 
 export let inspect_effects = new Set();
@@ -58,7 +50,12 @@
 	inspect_effects = v;
 }
 
-<<<<<<< HEAD
+let inspect_effects_deferred = false;
+
+export function set_inspect_effects_deferred() {
+	inspect_effects_deferred = true;
+}
+
 /** @type {null | Set<() => void>} */
 let onchange_batch = null;
 
@@ -83,12 +80,6 @@
 			onchange_batch = previous_onchange_batch;
 		}
 	};
-=======
-let inspect_effects_deferred = false;
-
-export function set_inspect_effects_deferred() {
-	inspect_effects_deferred = true;
->>>>>>> 6c9717a9
 }
 
 /**
@@ -300,18 +291,17 @@
 		if (is_dirty(effect)) {
 			update_effect(effect);
 		}
-
-		var onchange = source.o;
-		if (onchange) {
-			if (onchange_batch) {
-				onchange_batch.add(onchange);
-			} else {
-				onchange();
-			}
-		}
 	}
 
 	inspect_effects.clear();
+	var onchange = source.o;
+	if (onchange) {
+		if (onchange_batch) {
+			onchange_batch.add(onchange);
+		} else {
+			onchange();
+		}
+	}
 }
 
 /**
