--- conflicted
+++ resolved
@@ -33,11 +33,8 @@
 import * as e from '../errors.js';
 import { legacy_mode_flag, tracing_mode_flag } from '../../flags/index.js';
 import { get_stack } from '../dev/tracing.js';
-<<<<<<< HEAD
 import { proxy } from '../proxy.js';
-=======
 import { component_context, is_runes } from '../context.js';
->>>>>>> 18481386
 
 export let inspect_effects = new Set();
 
