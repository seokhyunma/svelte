/** @import { Derived, Effect, Reaction, Source, Value, ValueOptions } from '#client' */
import { DEV } from 'esm-env';
import {
	active_reaction,
	active_effect,
	untracked_writes,
	get,
	schedule_effect,
	set_untracked_writes,
	set_signal_status,
	untrack,
	increment_write_version,
	update_effect,
	reaction_sources,
	set_reaction_sources,
	check_dirtiness,
	untracking,
	is_destroying_effect,
	push_reaction_value
} from '../runtime.js';
import { equals, safe_equals } from './equality.js';
import {
	CLEAN,
	DERIVED,
	DIRTY,
	BRANCH_EFFECT,
	INSPECT_EFFECT,
	UNOWNED,
	MAYBE_DIRTY,
	BLOCK_EFFECT,
<<<<<<< HEAD
	ROOT_EFFECT,
	PROXY_ONCHANGE_SYMBOL,
	EFFECT_IS_UPDATING
=======
	ROOT_EFFECT
>>>>>>> a5240ccf
} from '../constants.js';
import * as e from '../errors.js';
import { legacy_mode_flag, tracing_mode_flag } from '../../flags/index.js';
import { get_stack } from '../dev/tracing.js';
import { proxy } from '../proxy.js';
<<<<<<< HEAD
import { component_context, is_runes } from '../context.js';
=======
import { execute_derived } from './deriveds.js';
>>>>>>> a5240ccf

export let inspect_effects = new Set();
export const old_values = new Map();

/**
 * @param {Set<any>} v
 */
export function set_inspect_effects(v) {
	inspect_effects = v;
}

/** @type {null | Set<() => void>} */
let onchange_batch = null;

/**
 * @param {Function} fn
 */
export function batch_onchange(fn) {
	// @ts-expect-error
	return function (...args) {
		let previous_onchange_batch = onchange_batch;

		try {
			onchange_batch = new Set();

			// @ts-expect-error
			return fn.apply(this, args);
		} finally {
			for (const onchange of /** @type {Set<() => void>} */ (onchange_batch)) {
				onchange();
			}

			onchange_batch = previous_onchange_batch;
		}
	};
}

/**
 * @template V
 * @param {V} v
 * @param {() => void} [o]
 * @param {Error | null} [stack]
 * @returns {Source<V>}
 */
// TODO rename this to `state` throughout the codebase
export function source(v, o, stack) {
	/** @type {Value} */
	var signal = {
		f: 0, // TODO ideally we could skip this altogether, but it causes type errors
		v,
		reactions: null,
		equals,
		rv: 0,
		wv: 0,
		o
	};

	if (DEV && tracing_mode_flag) {
		signal.created = stack ?? get_stack('CreatedAt');
		signal.debug = null;
	}

	return signal;
}

/**
 * @template V
 * @param {V} v
 * @param {() => void} [o]
 * @param {Error | null} [stack]
 */
<<<<<<< HEAD
export function state(v, o, stack) {
	const s = source(v, o, stack);
=======
/*#__NO_SIDE_EFFECTS__*/
export function state(v, stack) {
	const s = source(v, stack);
>>>>>>> a5240ccf

	push_reaction_value(s);

	return s;
}

/**
 * @template V
 * @param {V} initial_value
 * @param {boolean} [immutable]
 * @returns {Source<V>}
 */
/*#__NO_SIDE_EFFECTS__*/
export function mutable_source(initial_value, immutable = false) {
	const s = source(initial_value);
	if (!immutable) {
		s.equals = safe_equals;
	}

	// bind the signal to the component context, in case we need to
	// track updates to trigger beforeUpdate/afterUpdate callbacks
	if (legacy_mode_flag && component_context !== null && component_context.l !== null) {
		(component_context.l.s ??= []).push(s);
	}

	return s;
}

/**
 * @template V
 * @param {Value<V>} source
 * @param {V} value
 */
export function mutate(source, value) {
	set(
		source,
		untrack(() => get(source))
	);
	return value;
}

/**
 * @template V
 * @param {Source<V>} source
 * @param {V} value
 * @param {boolean} [should_proxy]
 * @returns {V}
 */
export function set(source, value, should_proxy = false) {
	if (
		active_reaction !== null &&
		!untracking &&
		is_runes() &&
		(active_reaction.f & (DERIVED | BLOCK_EFFECT)) !== 0 &&
		!reaction_sources?.includes(source)
	) {
		e.state_unsafe_mutation();
	}

<<<<<<< HEAD
	let new_value = should_proxy
		? DEV
			? proxy(value, source.o, source)
			: proxy(value, source.o)
		: value;
=======
	let new_value = should_proxy ? proxy(value) : value;
>>>>>>> a5240ccf

	return internal_set(source, new_value);
}

/**
 * @template V
 * @param {Source<V>} source
 * @param {V} value
 * @returns {V}
 */
export function internal_set(source, value) {
	if (!source.equals(value)) {
		var old_value = source.v;

		if (typeof old_value === 'object' && old_value != null && source.o) {
			// @ts-ignore
			const remove = old_value[PROXY_ONCHANGE_SYMBOL];
			if (remove && typeof remove === 'function') {
				remove(source.o, true);
			}
		}

		if (is_destroying_effect) {
			old_values.set(source, value);
		} else {
			old_values.set(source, old_value);
		}

		source.v = value;

		if (DEV && tracing_mode_flag) {
			source.updated = get_stack('UpdatedAt');
			if (active_effect != null) {
				source.trace_need_increase = true;
				source.trace_v ??= old_value;
			}
		}

		if ((source.f & DERIVED) !== 0) {
			// if we are assigning to a dirty derived we set it to clean/maybe dirty but we also eagerly execute it to track the dependencies
			if ((source.f & DIRTY) !== 0) {
				execute_derived(/** @type {Derived} */ (source));
			}
			set_signal_status(source, (source.f & UNOWNED) === 0 ? CLEAN : MAYBE_DIRTY);
		}

		source.wv = increment_write_version();

		mark_reactions(source, DIRTY);

		// It's possible that the current reaction might not have up-to-date dependencies
		// whilst it's actively running. So in the case of ensuring it registers the reaction
		// properly for itself, we need to ensure the current effect actually gets
		// scheduled. i.e: `$effect(() => x++)`
		if (
			is_runes() &&
			active_effect !== null &&
			(active_effect.f & CLEAN) !== 0 &&
			(active_effect.f & (BRANCH_EFFECT | ROOT_EFFECT)) === 0
		) {
			if (untracked_writes === null) {
				set_untracked_writes([source]);
			} else {
				untracked_writes.push(source);
			}
		}

		if (DEV && inspect_effects.size > 0) {
			const inspects = Array.from(inspect_effects);

			for (const effect of inspects) {
				// Mark clean inspect-effects as maybe dirty and then check their dirtiness
				// instead of just updating the effects - this way we avoid overfiring.
				if ((effect.f & CLEAN) !== 0) {
					set_signal_status(effect, MAYBE_DIRTY);
				}
				if (check_dirtiness(effect)) {
					update_effect(effect);
				}
			}

			inspect_effects.clear();
		}

		var onchange = source.o;
		if (onchange) {
			if (onchange_batch) {
				onchange_batch.add(onchange);
			} else {
				onchange();
			}
		}
	}

	return value;
}

/**
 * @template {number | bigint} T
 * @param {Source<T>} source
 * @param {1 | -1} [d]
 * @returns {T}
 */
export function update(source, d = 1) {
	var value = get(source);
	var result = d === 1 ? value++ : value--;

	set(source, value);

	// @ts-expect-error
	return result;
}

/**
 * @template {number | bigint} T
 * @param {Source<T>} source
 * @param {1 | -1} [d]
 * @returns {T}
 */
export function update_pre(source, d = 1) {
	var value = get(source);

	// @ts-expect-error
	return set(source, d === 1 ? ++value : --value);
}

/**
 * @param {Value} signal
 * @param {number} status should be DIRTY or MAYBE_DIRTY
 * @returns {void}
 */
function mark_reactions(signal, status) {
	var reactions = signal.reactions;
	if (reactions === null) return;

	var runes = is_runes();
	var length = reactions.length;

	for (var i = 0; i < length; i++) {
		var reaction = reactions[i];
		var flags = reaction.f;

		// Skip any effects that are already dirty
		if ((flags & DIRTY) !== 0) continue;

		// In legacy mode, skip the current effect to prevent infinite loops
		if (!runes && reaction === active_effect) continue;

		// Inspect effects need to run immediately, so that the stack trace makes sense
		if (DEV && (flags & INSPECT_EFFECT) !== 0) {
			inspect_effects.add(reaction);
			continue;
		}

		set_signal_status(reaction, status);

		// If the signal a) was previously clean or b) is an unowned derived, then mark it
		if ((flags & (CLEAN | UNOWNED)) !== 0) {
			if ((flags & DERIVED) !== 0) {
				mark_reactions(/** @type {Derived} */ (reaction), MAYBE_DIRTY);
			} else {
				schedule_effect(/** @type {Effect} */ (reaction));
			}
		}
	}
}<|MERGE_RESOLUTION|>--- conflicted
+++ resolved
@@ -28,23 +28,15 @@
 	UNOWNED,
 	MAYBE_DIRTY,
 	BLOCK_EFFECT,
-<<<<<<< HEAD
 	ROOT_EFFECT,
-	PROXY_ONCHANGE_SYMBOL,
-	EFFECT_IS_UPDATING
-=======
-	ROOT_EFFECT
->>>>>>> a5240ccf
+	PROXY_ONCHANGE_SYMBOL
 } from '../constants.js';
 import * as e from '../errors.js';
 import { legacy_mode_flag, tracing_mode_flag } from '../../flags/index.js';
 import { get_stack } from '../dev/tracing.js';
 import { proxy } from '../proxy.js';
-<<<<<<< HEAD
 import { component_context, is_runes } from '../context.js';
-=======
 import { execute_derived } from './deriveds.js';
->>>>>>> a5240ccf
 
 export let inspect_effects = new Set();
 export const old_values = new Map();
@@ -116,14 +108,9 @@
  * @param {() => void} [o]
  * @param {Error | null} [stack]
  */
-<<<<<<< HEAD
+/*#__NO_SIDE_EFFECTS__*/
 export function state(v, o, stack) {
 	const s = source(v, o, stack);
-=======
-/*#__NO_SIDE_EFFECTS__*/
-export function state(v, stack) {
-	const s = source(v, stack);
->>>>>>> a5240ccf
 
 	push_reaction_value(s);
 
@@ -183,15 +170,7 @@
 		e.state_unsafe_mutation();
 	}
 
-<<<<<<< HEAD
-	let new_value = should_proxy
-		? DEV
-			? proxy(value, source.o, source)
-			: proxy(value, source.o)
-		: value;
-=======
-	let new_value = should_proxy ? proxy(value) : value;
->>>>>>> a5240ccf
+	let new_value = should_proxy ? proxy(value, source.o) : value;
 
 	return internal_set(source, new_value);
 }
