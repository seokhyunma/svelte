--- conflicted
+++ resolved
@@ -28,11 +28,8 @@
 	MAYBE_DIRTY,
 	BLOCK_EFFECT,
 	ROOT_EFFECT,
-<<<<<<< HEAD
-	PROXY_ONCHANGE_SYMBOL
-=======
+	PROXY_ONCHANGE_SYMBOL,
 	EFFECT_IS_UPDATING
->>>>>>> 6915c12b
 } from '../constants.js';
 import * as e from '../errors.js';
 import { legacy_mode_flag, tracing_mode_flag } from '../../flags/index.js';
@@ -83,12 +80,8 @@
  * @param {Error | null} [stack]
  * @returns {Source<V>}
  */
-<<<<<<< HEAD
+// TODO rename this to `state` throughout the codebase
 export function source(v, o, stack) {
-=======
-// TODO rename this to `state` throughout the codebase
-export function source(v, stack) {
->>>>>>> 6915c12b
 	/** @type {Value} */
 	var signal = {
 		f: 0, // TODO ideally we could skip this altogether, but it causes type errors
@@ -116,15 +109,7 @@
 	return signal;
 }
 
-/**
- * @template V
-<<<<<<< HEAD
- * @param {V} v
- * @param {ValueOptions} [o]
- */
-export function state(v, o) {
-	return push_derived_source(source(v, o));
-}
+export { source as state };
 
 /**
  * @param {Source} source
@@ -136,8 +121,6 @@
 
 /**
  * @template V
-=======
->>>>>>> 6915c12b
  * @param {V} initial_value
  * @param {boolean} [immutable]
  * @returns {Source<V>}
@@ -189,38 +172,13 @@
 		e.state_unsafe_mutation();
 	}
 
-<<<<<<< HEAD
 	let new_value = should_proxy
 		? DEV
-			? proxy(value, source.o, null, source)
+			? proxy(value, source.o, source)
 			: proxy(value, source.o)
 		: value;
-=======
-	let new_value = should_proxy ? proxy(value, source) : value;
->>>>>>> 6915c12b
 
 	return internal_set(source, new_value);
-}
-
-/**
- * @template V
- * @param {Source<V>} source
- * @param {V} value
- * @param {boolean} [should_proxy]
- * @returns {V}
- */
-export function simple_set(source, value, should_proxy = false) {
-	let new_value = should_proxy
-		? DEV
-			? proxy(value, source.o, null, source)
-			: proxy(value, source.o)
-		: value;
-
-	source.v = new_value;
-
-	source.o?.onchange?.();
-
-	return new_value;
 }
 
 /**
