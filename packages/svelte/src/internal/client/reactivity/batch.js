--- conflicted
+++ resolved
@@ -544,55 +544,6 @@
 	var length = effects.length;
 	if (length === 0) return;
 
-<<<<<<< HEAD
-	for (var i = 0; i < length; i++) {
-		var effect = effects[i];
-
-		if ((effect.f & (DESTROYED | INERT)) === 0) {
-			if (is_dirty(effect)) {
-				var wv = write_version;
-				var current_size = /** @type {Batch} */ (current_batch).current.size;
-
-				update_effect(effect);
-
-				// Effects with no dependencies or teardown do not get added to the effect tree.
-				// Deferred effects (e.g. `$effect(...)`) _are_ added to the tree because we
-				// don't know if we need to keep them until they are executed. Doing the check
-				// here (rather than in `update_effect`) allows us to skip the work for
-				// immediate effects.
-				if (effect.deps === null && effect.first === null && effect.nodes_start === null) {
-					// if there's no teardown or abort controller we completely unlink
-					// the effect from the graph
-					if (effect.teardown === null && effect.ac === null) {
-						// remove this effect from the graph
-						unlink_effect(effect);
-					} else {
-						// keep the effect in the graph, but free up some memory
-						effect.fn = null;
-					}
-				}
-
-				// if state is written in a user effect, abort and re-schedule, lest we run
-				// effects that should be removed as a result of the state change
-				if (write_version > wv && (effect.f & USER_EFFECT) !== 0) {
-					// Work needs to happen in a separate batch, else prior sources would be mixed with
-					// newly updated sources, which could lead to infinite loops when effects run over and over again.
-					// We need to bring over the just written sources though to correctly mark the right reactions as dirty.
-					var old_batch = /** @type {Batch} */ (current_batch);
-					batches.delete(old_batch);
-					current_batch = null;
-					var new_batch = Batch.ensure(!flushing_sync);
-					var current_idx = 0;
-					// We're taking advantage of the spec here which says that entries in a Map are traversed by insertion order
-					for (const source of old_batch.current) {
-						if (current_idx >= current_size) {
-							new_batch.capture(source[0], source[1]);
-						}
-						current_idx++;
-					}
-					i++;
-					break;
-=======
 	var i = 0;
 
 	while (i < length) {
@@ -600,6 +551,7 @@
 
 		if ((effect.f & (DESTROYED | INERT)) === 0 && is_dirty(effect)) {
 			var wv = write_version;
+			var current_size = /** @type {Batch} */ (current_batch).current.size;
 
 			update_effect(effect);
 
@@ -617,13 +569,27 @@
 				} else {
 					// keep the effect in the graph, but free up some memory
 					effect.fn = null;
->>>>>>> 68372460
 				}
 			}
 
 			// if state is written in a user effect, abort and re-schedule, lest we run
 			// effects that should be removed as a result of the state change
 			if (write_version > wv && (effect.f & USER_EFFECT) !== 0) {
+				// Work needs to happen in a separate batch, else prior sources would be mixed with
+				// newly updated sources, which could lead to infinite loops when effects run over and over again.
+				// We need to bring over the just written sources though to correctly mark the right reactions as dirty.
+				var old_batch = /** @type {Batch} */ (current_batch);
+				batches.delete(old_batch);
+				current_batch = null;
+				var new_batch = Batch.ensure(!flushing_sync);
+				var current_idx = 0;
+				// We're taking advantage of the spec here which says that entries in a Map are traversed by insertion order
+				for (const source of old_batch.current) {
+					if (current_idx >= current_size) {
+						new_batch.capture(source[0], source[1]);
+					}
+					current_idx++;
+				}
 				break;
 			}
 		}
