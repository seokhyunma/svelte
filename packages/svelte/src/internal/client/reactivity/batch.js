--- conflicted
+++ resolved
@@ -540,44 +540,6 @@
 	var length = effects.length;
 	if (length === 0) return;
 
-<<<<<<< HEAD
-	for (var i = 0; i < length; i++) {
-		var effect = effects[i];
-
-		if ((effect.f & (DESTROYED | INERT)) === 0) {
-			if (is_dirty(effect)) {
-				var wv = write_version;
-
-				// updating a derived for also increase the write version but that doesn't mean
-				// state was written to in the user effect...so we reset the derived writes
-				// before running the effect so that we can subtract the amount of derived writes
-				// from the write version when we detect if state was written to in the user effect
-				reset_derived_writes();
-
-				update_effect(effect);
-
-				// Effects with no dependencies or teardown do not get added to the effect tree.
-				// Deferred effects (e.g. `$effect(...)`) _are_ added to the tree because we
-				// don't know if we need to keep them until they are executed. Doing the check
-				// here (rather than in `update_effect`) allows us to skip the work for
-				// immediate effects.
-				if (effect.deps === null && effect.first === null && effect.nodes_start === null) {
-					// if there's no teardown or abort controller we completely unlink
-					// the effect from the graph
-					if (effect.teardown === null && effect.ac === null) {
-						// remove this effect from the graph
-						unlink_effect(effect);
-					} else {
-						// keep the effect in the graph, but free up some memory
-						effect.fn = null;
-					}
-				}
-
-				// if state is written in a user effect, abort and re-schedule, lest we run
-				// effects that should be removed as a result of the state change
-				if (write_version - get_derived_writes() > wv && (effect.f & USER_EFFECT) !== 0) {
-					break;
-=======
 	var i = 0;
 
 	while (i < length) {
@@ -585,6 +547,12 @@
 
 		if ((effect.f & (DESTROYED | INERT)) === 0 && is_dirty(effect)) {
 			var wv = write_version;
+
+			// updating a derived for also increase the write version but that doesn't mean
+			// state was written to in the user effect...so we reset the derived writes
+			// before running the effect so that we can subtract the amount of derived writes
+			// from the write version when we detect if state was written to in the user effect
+			reset_derived_writes();
 
 			update_effect(effect);
 
@@ -602,13 +570,12 @@
 				} else {
 					// keep the effect in the graph, but free up some memory
 					effect.fn = null;
->>>>>>> 68372460
 				}
 			}
 
 			// if state is written in a user effect, abort and re-schedule, lest we run
 			// effects that should be removed as a result of the state change
-			if (write_version > wv && (effect.f & USER_EFFECT) !== 0) {
+			if (write_version - get_derived_writes() > wv && (effect.f & USER_EFFECT) !== 0) {
 				break;
 			}
 		}
