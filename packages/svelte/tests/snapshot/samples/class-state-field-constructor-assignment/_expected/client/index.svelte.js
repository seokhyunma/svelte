import 'svelte/internal/disclose-version';
import * as $ from 'svelte/internal/client';

export default function Class_state_field_constructor_assignment($$anchor, $$props) {
	$.push($$props, true);

	class Foo {
		#a = $.state();

		get a() {
			return $.get(this.#a);
		}

		set a(value) {
			$.set(this.#a, value, true);
		}

		#b = $.state();

		constructor() {
			this.a = 1;
<<<<<<< HEAD
			$.simple_set(this.#b, 2);
=======
			$.set(this.#b, 2);
>>>>>>> c436b6cd
		}
	}

	$.pop();
}<|MERGE_RESOLUTION|>--- conflicted
+++ resolved
@@ -19,11 +19,7 @@
 
 		constructor() {
 			this.a = 1;
-<<<<<<< HEAD
 			$.simple_set(this.#b, 2);
-=======
-			$.set(this.#b, 2);
->>>>>>> c436b6cd
 		}
 	}
 
