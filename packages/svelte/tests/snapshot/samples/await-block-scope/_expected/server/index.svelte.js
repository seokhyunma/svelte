--- conflicted
+++ resolved
@@ -8,13 +8,7 @@
 		counter.count += 1;
 	}
 
-<<<<<<< HEAD
-	$$payload.out += `<button>clicks: ${$.escape(counter.count)}</button> <!---->`;
-	$.await(promise?.(), () => {}, (counter) => {}, () => {});
-	$$payload.out += `<!----> ${$.escape(counter.count)}`;
-=======
 	$$payload.out += `<button>clicks: ${$.escape(counter.count)}</button> `;
-	$.await($$payload, promise, () => {}, (counter) => {});
+	$.await($$payload, promise?.(), () => {}, (counter) => {});
 	$$payload.out += `<!--]--> ${$.escape(counter.count)}`;
->>>>>>> 707682ea
 }