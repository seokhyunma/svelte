import { test } from '../../test';

export default test({
	error: {
		code: 'svelte_meta_invalid_tag',
		message:
<<<<<<< HEAD
			'Valid `<svelte:...>` tag names are svelte:head, svelte:options, svelte:window, svelte:html, svelte:document, svelte:body, svelte:element, svelte:component, svelte:self or svelte:fragment',
=======
			'Valid `<svelte:...>` tag names are svelte:head, svelte:options, svelte:window, svelte:document, svelte:body, svelte:element, svelte:component, svelte:self, svelte:fragment or svelte:boundary',
>>>>>>> 60c0dc7a
		position: [10, 32]
	}
});<|MERGE_RESOLUTION|>--- conflicted
+++ resolved
@@ -4,11 +4,7 @@
 	error: {
 		code: 'svelte_meta_invalid_tag',
 		message:
-<<<<<<< HEAD
-			'Valid `<svelte:...>` tag names are svelte:head, svelte:options, svelte:window, svelte:html, svelte:document, svelte:body, svelte:element, svelte:component, svelte:self or svelte:fragment',
-=======
-			'Valid `<svelte:...>` tag names are svelte:head, svelte:options, svelte:window, svelte:document, svelte:body, svelte:element, svelte:component, svelte:self, svelte:fragment or svelte:boundary',
->>>>>>> 60c0dc7a
+			'Valid `<svelte:...>` tag names are svelte:head, svelte:options, svelte:window, svelte:html, svelte:document, svelte:body, svelte:element, svelte:component, svelte:self, svelte:fragment or svelte:boundary',
 		position: [10, 32]
 	}
 });